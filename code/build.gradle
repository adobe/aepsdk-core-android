buildscript {
    repositories {
        maven {
            url "https://plugins.gradle.org/m2/"
        }
        mavenCentral()
        google()
    }
    dependencies {
        //noinspection AndroidGradlePluginVersion
        classpath 'com.android.tools.build:gradle:4.0.1'
        classpath "org.jacoco:org.jacoco.core:0.8.7"
        classpath "org.jetbrains.kotlin:kotlin-gradle-plugin:$kotlin_version"
<<<<<<< HEAD
=======
        classpath "org.jetbrains.dokka:dokka-gradle-plugin:${dokka_version}"
        classpath "org.jlleitschuh.gradle:ktlint-gradle:9.2.1"
>>>>>>> 8be8a842
    }
}

allprojects {
    repositories {
        mavenCentral()
        google()
    }
    apply plugin: 'maven-publish'
    if (project.hasProperty("sonatypeUser") && project.hasProperty("sonatypePass")) {
        ext["ossrhUsername"] = "$sonatypeUser"
        ext["ossrhPassword"] = "$sonatypePass"
    } else {
        ext["ossrhUsername"] = ""
        ext["ossrhPassword"] = ""
    }
}
<|MERGE_RESOLUTION|>--- conflicted
+++ resolved
@@ -11,11 +11,8 @@
         classpath 'com.android.tools.build:gradle:4.0.1'
         classpath "org.jacoco:org.jacoco.core:0.8.7"
         classpath "org.jetbrains.kotlin:kotlin-gradle-plugin:$kotlin_version"
-<<<<<<< HEAD
-=======
         classpath "org.jetbrains.dokka:dokka-gradle-plugin:${dokka_version}"
         classpath "org.jlleitschuh.gradle:ktlint-gradle:9.2.1"
->>>>>>> 8be8a842
     }
 }
 
