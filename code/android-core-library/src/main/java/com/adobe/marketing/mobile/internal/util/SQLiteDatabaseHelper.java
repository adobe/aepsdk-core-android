--- conflicted
+++ resolved
@@ -13,7 +13,6 @@
 
 import android.database.Cursor;
 import android.database.sqlite.SQLiteDatabase;
-import android.database.sqlite.SQLiteDoneException;
 import android.database.sqlite.SQLiteException;
 import android.database.sqlite.SQLiteStatement;
 
@@ -66,22 +65,10 @@
 
         try {
             database = openDatabase(dbPath, DatabaseOpenMode.READ_ONLY);
-<<<<<<< HEAD
             SQLiteStatement selectStatement = database.compileStatement(
                     "Select Count (*) from " + tableName
             );
             return (int)selectStatement.simpleQueryForLong();
-=======
-            cursor = database.rawQuery(tableSizeQuery, null);
-
-            if (cursor.getCount() > 0 && cursor.moveToFirst()) {
-                return cursor.getInt(0);
-            } else {
-                Log.debug(CoreConstants.LOG_TAG, LOG_PREFIX,
-                        String.format("getTableSize - Error in querying table(%s) size. Returning 0.", tableName));
-                return 0;
-            }
->>>>>>> 46768699
         } catch (final SQLiteException e) {
             Log.warning(CoreConstants.LOG_TAG, LOG_PREFIX,
                     String.format("getTableSize - Error in querying table(%s) size. Returning 0. Error: (%s)", tableName,
