--- conflicted
+++ resolved
@@ -24,14 +24,10 @@
 
 internal class LaunchRulesEvaluator(
     private val name: String,
-<<<<<<< HEAD
     private val launchRulesEngine: LaunchRulesEngine,
     private val extensionApi: ExtensionApi
     ) : EventPreprocessor {
-=======
-    private val launchRulesEngine: LaunchRulesEngine
-) : EventPreprocessor {
->>>>>>> f4e50c27
+
 
     private var cachedEvents: MutableList<Event>? = mutableListOf()
     private val logTag = "LaunchRulesEvaluator_$name"
