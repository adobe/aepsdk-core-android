--- conflicted
+++ resolved
@@ -19,14 +19,8 @@
 import com.adobe.marketing.mobile.EventHistoryResultHandler;
 import com.adobe.marketing.mobile.LoggingMode;
 import com.adobe.marketing.mobile.MobileCore;
-<<<<<<< HEAD
-import com.adobe.marketing.mobile.internal.context.App;
-import com.adobe.marketing.mobile.internal.utility.SQLiteDatabaseHelper;
-import com.adobe.marketing.mobile.services.utility.FileUtil;
-=======
 import com.adobe.marketing.mobile.internal.util.SQLiteDatabaseHelper;
 import com.adobe.marketing.mobile.services.ServiceProvider;
->>>>>>> 32622b8f
 
 import java.io.File;
 import java.io.IOException;
@@ -53,20 +47,21 @@
      */
     AndroidEventHistoryDatabase() throws EventHistoryDatabaseCreationException {
         try {
-            //TODO: add functional tests for testing DB migration
-            databaseFile = FileUtil.openOrCreateDatabase(DATABASE_NAME, App.getInstance().getAppContext());
-            if (databaseFile != null) {
-                FileUtil.migrateAndDeleteOldDatabase(databaseFile);
-                final String tableCreationQuery = "CREATE TABLE IF NOT EXISTS " + TABLE_NAME +
-                        " (eventHash INTEGER, timestamp INTEGER);";
+            //TODO: we will create a utility method: Context.getDatabasePath(), we need to  refactor the following code after that.
+            final File applicationCacheDir = ServiceProvider.getInstance().getDeviceInfoService().getApplicationCacheDir();
+            if (applicationCacheDir != null) {
+                final String cacheDirCanonicalPath = applicationCacheDir.getCanonicalPath();
+                databaseFile = new File(cacheDirCanonicalPath + "/" + DATABASE_NAME);
+            }
+            final String tableCreationQuery = "CREATE TABLE IF NOT EXISTS " + TABLE_NAME +
+                    " (eventHash INTEGER, timestamp INTEGER);";
 
-                synchronized (dbMutex) {
-                    if (SQLiteDatabaseHelper.createTableIfNotExist(databaseFile.getCanonicalPath(), tableCreationQuery)) {
-                        MobileCore.log(LoggingMode.VERBOSE, LOG_TAG,
-                                String.format("createTableIfNotExists - Successfully created/already existed table (%s) ", TABLE_NAME));
-                    } else {
-                        throw new EventHistoryDatabaseCreationException("An error occurred while creating the \"Events\" table in the Android Event History database.");
-                    }
+            synchronized (dbMutex) {
+                if (SQLiteDatabaseHelper.createTableIfNotExist(databaseFile.getCanonicalPath(), tableCreationQuery)) {
+                    MobileCore.log(LoggingMode.VERBOSE, LOG_TAG,
+                            String.format("createTableIfNotExists - Successfully created/already existed table (%s) ", TABLE_NAME));
+                } else {
+                    throw new EventHistoryDatabaseCreationException("An error occurred while creating the \"Events\" table in the Android Event History database.");
                 }
             }
         } catch (final Exception e) {
