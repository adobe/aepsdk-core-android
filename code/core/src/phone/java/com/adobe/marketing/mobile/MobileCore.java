/*
  Copyright 2022 Adobe. All rights reserved.
  This file is licensed to you under the Apache License, Version 2.0 (the "License");
  you may not use this file except in compliance with the License. You may obtain a copy
  of the License at http://www.apache.org/licenses/LICENSE-2.0
  Unless required by applicable law or agreed to in writing, software distributed under
  the License is distributed on an "AS IS" BASIS, WITHOUT WARRANTIES OR REPRESENTATIONS
  OF ANY KIND, either express or implied. See the License for the specific language
  governing permissions and limitations under the License.
*/

package com.adobe.marketing.mobile;

import android.app.Activity;
import android.app.Application;
import androidx.annotation.NonNull;
import androidx.annotation.Nullable;
import androidx.annotation.VisibleForTesting;
import com.adobe.marketing.mobile.internal.AppResourceStore;
import com.adobe.marketing.mobile.internal.CoreConstants;
import com.adobe.marketing.mobile.internal.configuration.ConfigurationExtension;
import com.adobe.marketing.mobile.internal.eventhub.EventHub;
import com.adobe.marketing.mobile.internal.eventhub.EventHubConstants;
import com.adobe.marketing.mobile.services.Log;
import com.adobe.marketing.mobile.services.ServiceProvider;
import com.adobe.marketing.mobile.services.internal.context.App;
import com.adobe.marketing.mobile.util.DataReader;
import java.util.ArrayList;
import java.util.Date;
import java.util.HashMap;
import java.util.List;
import java.util.Map;
import java.util.concurrent.atomic.AtomicBoolean;
import java.util.concurrent.atomic.AtomicInteger;

public final class MobileCore {

    private static final String LOG_TAG = "MobileCore";
    private static final long API_TIMEOUT_MS = 5000;

    static AtomicBoolean sdkInitializedWithContext = new AtomicBoolean(false);

    private MobileCore() {}

    // ========================================================
    // MobileCore methods
    // ========================================================

    /**
     * Returns the version for the {@code MobileCore} extension
     *
     * @return The version string
     */
    @NonNull public static String extensionVersion() {
        WrapperType wrapperType = EventHub.Companion.getShared().getWrapperType();
        if (wrapperType == WrapperType.NONE) {
            return EventHubConstants.VERSION_NUMBER;
        } else {
            return EventHubConstants.VERSION_NUMBER + "-" + wrapperType.getWrapperTag();
        }
    }

    /**
     * Sets the SDK's current wrapper type. This API should only be used if being developed on
     * platforms such as React Native or Flutter
     *
     * <p>
     *
     * @param wrapperType the type of wrapper being used. It should not be null.
     */
    public static void setWrapperType(@NonNull final WrapperType wrapperType) {
        if (wrapperType == null) {
            Log.error(
                    CoreConstants.LOG_TAG, LOG_TAG, "setWrapperType failed - wrapperType is null.");
            return;
        }

        EventHub.Companion.getShared().setWrapperType(wrapperType);
    }

    /**
     * Set the Android {@link Application}, which enables the SDK get the app {@code Context},
     * register a {@link Application.ActivityLifecycleCallbacks} to monitor the lifecycle of the app
     * and get the {@link android.app.Activity} on top of the screen.
     *
     * <p>NOTE: This method should be called right after the app starts, so it gives the SDK all the
     * contexts it needed.
     *
     * @param application the Android {@link Application} instance. It should not be null.
     */
    public static void setApplication(@NonNull final Application application) {
        if (application == null) {
            Log.error(
                    CoreConstants.LOG_TAG, LOG_TAG, "setApplication failed - application is null");
            return;
        }

        if (sdkInitializedWithContext.getAndSet(true)) {
            Log.debug(
                    CoreConstants.LOG_TAG,
                    LOG_TAG,
                    "Ignoring as setApplication was already called.");
            return;
        }

        // AMSDK-8502
        // Workaround to prevent a crash happening on Android 8.0/8.1 related to TimeZoneNamesImpl
        // https://issuetracker.google.com/issues/110848122
        try {
            new Date().toString();
        } catch (AssertionError e) {
            // Workaround for a bug in Android that can cause crashes on Android 8.0 and 8.1
        } catch (Exception e) {
            // Workaround for a bug in Android that can cause crashes on Android 8.0 and 8.1
        }

        ServiceProvider.getInstance().getAppContextService().setApplication(application);
        App.INSTANCE.registerActivityResumedListener(MobileCore::collectLaunchInfo);

        try {
            V4ToV5Migration migrationTool = new V4ToV5Migration();
            migrationTool.migrate();
        } catch (Exception e) {
            Log.error(
                    CoreConstants.LOG_TAG,
                    LOG_TAG,
                    "V4 to V5 migration failed - " + e.getLocalizedMessage());
        }

        // Initialize event history
        EventHub.Companion.getShared().initializeEventHistory();
    }

    /**
     * Get the global {@link Application} object of the current process.
     *
     * <p>NOTE: {@link #setApplication(Application)} must be called before calling this method.
     *
     * @return the current {@code Application}, or null if no {@code Application} was set or the
     *     {@code Application} process was destroyed.
     */
    @Nullable public static Application getApplication() {
        return ServiceProvider.getInstance().getAppContextService().getApplication();
    }

    /**
     * Set the {@link LoggingMode} level for the Mobile SDK.
     *
     * @param mode the logging mode. It should not be null.
     */
    public static void setLogLevel(@NonNull final LoggingMode mode) {
        if (mode == null) {
            Log.error(CoreConstants.LOG_TAG, LOG_TAG, "setLogLevel failed - mode is null");
            return;
        }

        com.adobe.marketing.mobile.services.Log.setLogLevel(mode);
    }

    /**
     * Get the {@link LoggingMode} level for the Mobile SDK
     *
     * @return the set {@code LoggingMode}
     */
    @NonNull public static LoggingMode getLogLevel() {
        return com.adobe.marketing.mobile.services.Log.getLogLevel();
    }

    /**
     * Registers all extensions with Core and starts event processing.
     *
     * <p>This method needs to be called after {@link MobileCore#setApplication(Application)} is
     * called.
     *
     * @param extensions List of extension classes whose parent is {@link Extension}. It should not
     *     be null.
     * @param completionCallback an optional {@link AdobeCallback} invoked after registrations are
     *     completed
     */
    public static void registerExtensions(
            @NonNull final List<Class<? extends Extension>> extensions,
            @Nullable final AdobeCallback<?> completionCallback) {
        if (!sdkInitializedWithContext.get()) {
            Log.error(
                    CoreConstants.LOG_TAG,
                    LOG_TAG,
                    "Failed to registerExtensions - setApplication not called");
            return;
        }

        final List<Class<? extends Extension>> extensionsToRegister = new ArrayList<>();
        extensionsToRegister.add(ConfigurationExtension.class);
        if (extensions != null) {
            for (final Class<? extends Extension> extension : extensions) {
                if (extension != null) {
                    extensionsToRegister.add(extension);
                }
            }
        }

        final AtomicInteger registeredExtensions = new AtomicInteger(0);
        for (final Class<? extends Extension> extension : extensionsToRegister) {
            EventHub.Companion.getShared()
                    .registerExtension(
                            extension,
                            eventHubError -> {
                                if (registeredExtensions.incrementAndGet()
                                        == extensionsToRegister.size()) {
                                    EventHub.Companion.getShared().start();
                                    try {
                                        if (completionCallback != null) {
                                            completionCallback.call(null);
                                        }
                                    } catch (Exception ex) {
                                    }
                                }
                                return null;
                            });
        }
    }

    /**
     * Registers an event listener for the provided event type and source.
     *
     * @param eventType the event type as a valid string. It should not be null or empty.
     * @param eventSource the event source as a valid string. It should not be null or empty.
     * @param callback the callback whose {@link AdobeCallback#call(Object)} will be called when the
     *     event is heard. It should not be null.
     */
    public static void registerEventListener(
            @NonNull final String eventType,
            @NonNull final String eventSource,
            @NonNull final AdobeCallback<Event> callback) {
        if (callback == null) {
            Log.error(
                    CoreConstants.LOG_TAG,
                    LOG_TAG,
                    "Failed to registerEventListener - callback is null",
                    Log.UNEXPECTED_NULL_VALUE);
            return;
        }

        if (eventType == null || eventSource == null) {
            Log.error(
                    CoreConstants.LOG_TAG,
                    LOG_TAG,
                    "Failed to registerEventListener - event type/source is null");
            return;
        }

        EventHub.Companion.getShared().registerListener(eventType, eventSource, callback);
    }

    /**
     * This method will dispatch the provided {@code Event} to dispatch an event for other
     * extensions or the internal SDK to consume.
     *
     * @param event the {@link Event} to be dispatched. It should not be null
     */
    public static void dispatchEvent(@NonNull final Event event) {
        if (event == null) {
            Log.error(CoreConstants.LOG_TAG, LOG_TAG, "Failed to dispatchEvent - event is null");
            return;
        }

        EventHub.Companion.getShared().dispatch(event);
    }

    /**
     * This method will be used when the provided {@code Event} is used as a trigger and a response
     * event is expected in return.
     *
     * <p>Passes an {@link AdobeError#UNEXPECTED_ERROR} to {@link
     * AdobeCallbackWithError#fail(AdobeError)} if {@code event} is null. Passes an {@link
     * AdobeError#CALLBACK_TIMEOUT} to {@link AdobeCallbackWithError#fail(AdobeError)} if {@code
     * event} processing timeout occurs.
     *
     * @param event the {@link Event} to be dispatched, used as a trigger. It should not be null.
     * @param timeoutMS the timeout specified in milliseconds.
     * @param responseCallback the callback whose {@link AdobeCallbackWithError#call(Object)} will
     *     be called when the response event is heard. It should not be null.
     */
    public static void dispatchEventWithResponseCallback(
            @NonNull final Event event,
            final long timeoutMS,
            @NonNull final AdobeCallbackWithError<Event> responseCallback) {
        if (responseCallback == null) {
            Log.error(
                    CoreConstants.LOG_TAG,
                    LOG_TAG,
                    "Failed to dispatchEventWithResponseCallback - callback is null");
            return;
        }

        if (event == null) {
            Log.error(
                    CoreConstants.LOG_TAG,
                    LOG_TAG,
                    "Failed to dispatchEventWithResponseCallback - event is null");
            responseCallback.fail(AdobeError.UNEXPECTED_ERROR);
            return;
        }

        EventHub.Companion.getShared().registerResponseListener(event, timeoutMS, responseCallback);
        EventHub.Companion.getShared().dispatch(event);
    }

    /**
     * Sets the resource Id for small icon.
     *
     * @param resourceID the resource Id of the icon
     */
    public static void setSmallIconResourceID(final int resourceID) {
        AppResourceStore.INSTANCE.setSmallIconResourceID(resourceID);
    }

    /**
     * Sets the resource Id for small icon.
     *
     * @param resourceID the resource Id of the icon
     */
    public static void setLargeIconResourceID(final int resourceID) {
        AppResourceStore.INSTANCE.setLargeIconResourceID(resourceID);
    }

    // ========================================================
    // Identifiers
    // ========================================================

    /**
     * This method dispatches an event to notify the SDK of a new {@code advertisingIdentifier}
     *
     * @param advertisingIdentifier {@code String} representing Android advertising identifier
     */
    public static void setAdvertisingIdentifier(@Nullable final String advertisingIdentifier) {
        Map<String, Object> eventData = new HashMap<>();
        eventData.put(
                CoreConstants.EventDataKeys.Identity.ADVERTISING_IDENTIFIER, advertisingIdentifier);

        Event event =
                new Event.Builder(
                                "SetAdvertisingIdentifier",
                                EventType.GENERIC_IDENTITY,
                                EventSource.REQUEST_CONTENT)
                        .setEventData(eventData)
                        .build();
        dispatchEvent(event);
    }

    /**
     * This method dispatches an event to notify the SDK of a new {@code pushIdentifier}
     *
     * @param pushIdentifier {@code String} representing the new push identifier
     */
    public static void setPushIdentifier(@Nullable final String pushIdentifier) {
        Map<String, Object> eventData = new HashMap<>();
        eventData.put(CoreConstants.EventDataKeys.Identity.PUSH_IDENTIFIER, pushIdentifier);

        Event event =
                new Event.Builder(
                                "SetPushIdentifier",
                                EventType.GENERIC_IDENTITY,
                                EventSource.REQUEST_CONTENT)
                        .setEventData(eventData)
                        .build();
        dispatchEvent(event);
    }

    /**
     * Collect PII data. Although using this call enables collection of PII data, the SDK does not
     * automatically send the data to any Adobe endpoint.
     *
     * @param data the map containing the PII data to be collected. It should not be null or empty.
     */
    public static void collectPii(@NonNull final Map<String, String> data) {
        if (data == null || data.isEmpty()) {
            Log.error(
                    CoreConstants.LOG_TAG,
                    LOG_TAG,
                    "Could not trigger PII, the data is null or empty.");
            return;
        }

        final Map<String, Object> eventData = new HashMap<>();
        eventData.put(CoreConstants.EventDataKeys.Signal.SIGNAL_CONTEXT_DATA, data);
        Event event =
                new Event.Builder("CollectPII", EventType.GENERIC_PII, EventSource.REQUEST_CONTENT)
                        .setEventData(eventData)
                        .build();
        dispatchEvent(event);
    }

    /**
     * Collects message data from various points in the application.
     *
     * <p>This method can be invoked to support the following use cases:
     *
     * <ol>
     *   <li>Tracking Push Message receive and click.
     *   <li>Tracking Local Notification receive and click.
     * </ol>
     *
     * <p>The message tracking information can be supplied in the {@code messageInfo} Map. For
     * scenarios where the application is launched as a result of notification click, {@link
     * #collectLaunchInfo(Activity)} will be invoked with the target Activity and message data will
     * be extracted from the Intent extras.
     *
     * @param messageInfo {@code Map<String, Object>} containing message tracking information. It
     *     should not be null or empty.
     */
    public static void collectMessageInfo(@NonNull final Map<String, Object> messageInfo) {
        if (messageInfo == null || messageInfo.isEmpty()) {
            Log.error(
                    CoreConstants.LOG_TAG,
                    LOG_TAG,
                    "collectData: Could not dispatch generic data event, data is null or empty.");
            return;
        }

        Event event =
                new Event.Builder("CollectData", EventType.GENERIC_DATA, EventSource.OS)
                        .setEventData(messageInfo)
                        .build();
        dispatchEvent(event);
    }

    /**
     * Collects data from the Activity / context to be used later by the SDK.
     *
     * <p>This method marshals the {@code activity} instance and extracts the intent data / extras.
     * It should be called to support the following use cases:
     *
     * <ol>
     *   <li>Tracking Deep Link click-through
     *       <ul>
     *         <li>Update AndroidManifest.xml to support intent-filter in the activity with the
     *             intended action and type of data.
     *         <li>Handle the intent in the activity.
     *         <li>Pass activity with deepLink intent to SDK in {@code collectLaunchInfo}.
     *       </ul>
     *   <li>Tracking Push Message click-through
     *       <ul>
     *         <li>Push message data must be added to the Intent used to open target activity on
     *             click-through.
     *         <li>The data can be added in intent extras which is then collected by SDK when target
     *             activity is passed in {@code collectedLaunchInfo}.
     *       </ul>
     *   <li>Tracking Local Notification click-through
     *       <ul>
     *         <li>Add manifest-declared broadcast receiver {@code <receiver
     *             android:name=".LocalNotificationHandler" />} in your app.
     *         <li>Pass notifications activity reference in {@code collectLaunchInfo}.
     *       </ul>
     * </ol>
     *
     * <p>Invoke this method from Activity.onResume() callback in your activity.
     *
     * @param activity current {@link Activity} reference.
     */
    @VisibleForTesting
    static void collectLaunchInfo(final Activity activity) {
        DataMarshaller marshaller = new DataMarshaller();
        marshaller.marshal(activity);
        final Map<String, Object> marshalledData = marshaller.getData();
        if (marshalledData == null || marshalledData.isEmpty()) {
            Log.debug(
                    CoreConstants.LOG_TAG,
                    LOG_TAG,
                    "collectData: Could not dispatch generic data event, data is null or empty.");
            return;
        }

        Event event =
                new Event.Builder("CollectData", EventType.GENERIC_DATA, EventSource.OS)
                        .setEventData(marshalledData)
                        .build();
        dispatchEvent(event);
    }

    // ========================================================
    // Configuration methods
    // ========================================================

    /**
     * Configure the SDK by downloading the remote configuration file hosted on Adobe servers
     * specified by the given application ID.
     *
     * <p>The configuration file is cached once downloaded and used in subsequent calls to this API.
     * If the remote file is updated after the first download, the updated file is downloaded and
     * replaces the cached file.
     *
     * @param appId A unique identifier assigned to the app instance by Adobe Launch. It should not
     *     be null.
     */
    public static void configureWithAppID(@NonNull final String appId) {
        if (appId == null) {
            Log.error(CoreConstants.LOG_TAG, LOG_TAG, "configureWithAppID failed - appId is null.");
            return;
        }

        Map<String, Object> eventData = new HashMap<>();
        eventData.put(
                CoreConstants.EventDataKeys.Configuration.CONFIGURATION_REQUEST_CONTENT_JSON_APP_ID,
                appId);

        Event event =
                new Event.Builder(
                                "Configure with AppID",
                                EventType.CONFIGURATION,
                                EventSource.REQUEST_CONTENT)
                        .setEventData(eventData)
                        .build();
        dispatchEvent(event);
    }

    /**
     * Load configuration from the file in the assets folder. SDK automatically reads config from
     * `ADBMobileConfig.json` file if it exists in the assets folder. Use this API only if the
     * config needs to be read from a different file.
     *
     * <p>On application relaunch, the configuration from the file at {@code filepath} is not
     * preserved and this method must be called again if desired.
     *
     * <p>On failure to read the file or parse the JSON contents, the existing configuration remains
     * unchanged.
     *
     * <p>Calls to this API will replace any existing SDK configuration except those set using
     * {@link #updateConfiguration(Map)} or {@link #setPrivacyStatus(MobilePrivacyStatus)}.
     * Configuration updates made using {@link #updateConfiguration(Map)} and {@link
     * #setPrivacyStatus(MobilePrivacyStatus)} are always applied on top of configuration changes
     * made using this API.
     *
     * @param fileName the name of the configure file in the assets folder. It should not be null.
     */
    public static void configureWithFileInAssets(@NonNull final String fileName) {
        if (fileName == null) {
            Log.error(
                    CoreConstants.LOG_TAG,
                    LOG_TAG,
                    "configureWithFileInAssets failed - fileName is null.");
            return;
        }

        Map<String, Object> eventData = new HashMap<>();
        eventData.put(
                CoreConstants.EventDataKeys.Configuration
                        .CONFIGURATION_REQUEST_CONTENT_JSON_ASSET_FILE,
                fileName);

        Event event =
                new Event.Builder(
                                "Configure with FilePath",
                                EventType.CONFIGURATION,
                                EventSource.REQUEST_CONTENT)
                        .setEventData(eventData)
                        .build();
        dispatchEvent(event);
    }

    /**
     * Load configuration from local file.
     *
     * <p>Configure the SDK by reading a local file containing the JSON configuration. On
     * application relaunch, the configuration from the file at {@code filepath} is not preserved
     * and this method must be called again if desired.
     *
     * <p>On failure to read the file or parse the JSON contents, the existing configuration remains
     * unchanged.
     *
     * <p>Calls to this API will replace any existing SDK configuration except those set using
     * {@link #updateConfiguration(Map)} or {@link #setPrivacyStatus(MobilePrivacyStatus)}.
     * Configuration updates made using {@link #updateConfiguration(Map)} and {@link
     * #setPrivacyStatus(MobilePrivacyStatus)} are always applied on top of configuration changes
     * made using this API.
     *
     * @param filePath absolute path to a local configuration file. It should not be null.
     */
    public static void configureWithFileInPath(@NonNull final String filePath) {
        if (filePath == null) {
            Log.error(
                    CoreConstants.LOG_TAG,
                    LOG_TAG,
                    "configureWithFileInPath failed - filePath is null.");
            return;
        }

        Map<String, Object> eventData = new HashMap<>();
        eventData.put(
                CoreConstants.EventDataKeys.Configuration
                        .CONFIGURATION_REQUEST_CONTENT_JSON_FILE_PATH,
                filePath);

        Event event =
                new Event.Builder(
                                "Configure with FilePath",
                                EventType.CONFIGURATION,
                                EventSource.REQUEST_CONTENT)
                        .setEventData(eventData)
                        .build();
        dispatchEvent(event);
    }

    /**
     * Update specific configuration parameters.
     *
     * <p>Update the current SDK configuration with specific key/value pairs. Keys not found in the
     * current configuration are added. Configuration updates are preserved and applied over
     * existing or new configurations set by calling {@link #configureWithAppID(String)} or {@link
     * #configureWithFileInPath(String)}, even across application restarts.
     *
     * <p>Using {@code null} values is allowed and effectively removes the configuration parameter
     * from the current configuration.
     *
     * @param configMap configuration key/value pairs to be updated or added. It should not be null.
     */
    public static void updateConfiguration(@NonNull final Map<String, Object> configMap) {
        if (configMap == null) {
            Log.error(
                    CoreConstants.LOG_TAG,
                    LOG_TAG,
                    "updateConfiguration failed - configMap is null.");
            return;
        }

        Map<String, Object> eventData = new HashMap<>();
        eventData.put(
                CoreConstants.EventDataKeys.Configuration
                        .CONFIGURATION_REQUEST_CONTENT_UPDATE_CONFIG,
                configMap);

        Event event =
                new Event.Builder(
                                "Configuration Update",
                                EventType.CONFIGURATION,
                                EventSource.REQUEST_CONTENT)
                        .setEventData(eventData)
                        .build();
        dispatchEvent(event);
    }

    /**
     * Clear the changes made by {@link #updateConfiguration(Map)} and {@link
     * #setPrivacyStatus(MobilePrivacyStatus)} to the initial configuration provided either by
     * {@link #configureWithAppID(String)} or {@link #configureWithFileInPath(String)} or {@link
     * #configureWithFileInAssets(String)}
     */
    public static void clearUpdatedConfiguration() {
        Map<String, Object> eventData = new HashMap<>();
        eventData.put(
                CoreConstants.EventDataKeys.Configuration
                        .CONFIGURATION_REQUEST_CONTENT_CLEAR_UPDATED_CONFIG,
                true);

        Event event =
                new Event.Builder(
                                "Configuration Update",
                                EventType.CONFIGURATION,
                                EventSource.REQUEST_CONTENT)
                        .setEventData(eventData)
                        .build();
        dispatchEvent(event);
    }

    /**
     * Set the Adobe Mobile Privacy status.
     *
     * <p>Sets the {@link MobilePrivacyStatus} for this SDK. The set privacy status is preserved and
     * applied over any new configuration changes from calls to {@link #configureWithAppID(String)}
     * or {@link #configureWithFileInPath(String)}, even across application restarts.
     *
     * @param privacyStatus {@link MobilePrivacyStatus} to be set to the SDK
     * @see MobilePrivacyStatus
     */
    public static void setPrivacyStatus(@NonNull final MobilePrivacyStatus privacyStatus) {
        if (privacyStatus == null) {
            Log.error(
                    CoreConstants.LOG_TAG,
                    LOG_TAG,
                    "setPrivacyStatus failed - privacyStatus is null.");
            return;
        }

        Map<String, Object> privacyStatusUpdateConfig = new HashMap<>();
        privacyStatusUpdateConfig.put(
                CoreConstants.EventDataKeys.Configuration.GLOBAL_CONFIG_PRIVACY,
                privacyStatus.getValue());
        updateConfiguration(privacyStatusUpdateConfig);
    }

    /**
     * Get the current Adobe Mobile Privacy Status.
     *
     * <p>Gets the currently configured {@link MobilePrivacyStatus} and passes it as a parameter to
     * the given {@link AdobeCallback#call(Object)} function.
     *
     * @param callback {@link AdobeCallback} instance which is invoked with the configured privacy
     *     status as a parameter. It should not be null.
     * @see AdobeCallback
     * @see MobilePrivacyStatus
     */
    public static void getPrivacyStatus(final AdobeCallback<MobilePrivacyStatus> callback) {
        if (callback == null) {
            Log.error(
                    CoreConstants.LOG_TAG,
                    LOG_TAG,
                    "Failed to retrieve the privacy status - callback is null");
            return;
        }

        Map<String, Object> eventData = new HashMap<>();
        eventData.put(
                CoreConstants.EventDataKeys.Configuration
                        .CONFIGURATION_REQUEST_CONTENT_RETRIEVE_CONFIG,
                true);
        Event event =
                new Event.Builder(
                                "PrivacyStatusRequest",
                                EventType.CONFIGURATION,
                                EventSource.REQUEST_CONTENT)
                        .setEventData(eventData)
                        .build();

        AdobeCallbackWithError<Event> callbackWithError =
                new AdobeCallbackWithError<Event>() {
                    @Override
                    public void fail(final AdobeError error) {
                        if (callback instanceof AdobeCallbackWithError) {
                            ((AdobeCallbackWithError<?>) callback)
                                    .fail(AdobeError.CALLBACK_TIMEOUT);
                        } else {
                            // Todo - Check if this is a valid return value.
                            callback.call(null);
                        }
                    }

                    @Override
                    public void call(final Event event) {
                        String status =
                                DataReader.optString(
                                        event.getEventData(),
                                        CoreConstants.EventDataKeys.Configuration
                                                .GLOBAL_CONFIG_PRIVACY,
                                        null);
                        callback.call(MobilePrivacyStatus.fromString(status));
                    }
                };

        dispatchEventWithResponseCallback(event, API_TIMEOUT_MS, callbackWithError);
    }

    /**
     * Retrieve all identities stored by/known to the SDK in a JSON {@code String} format.
     *
     * @param callback {@link AdobeCallback} instance which is invoked with all the known identifier
     *     in JSON {@link String} format. It should not be null.
     * @see AdobeCallback
     */
    public static void getSdkIdentities(@NonNull final AdobeCallback<String> callback) {
        if (callback == null) {
            Log.error(
                    CoreConstants.LOG_TAG,
                    LOG_TAG,
                    "Failed to get SDK identities - callback is null");
            return;
        }

        AdobeCallbackWithError<Event> callbackWithError =
                new AdobeCallbackWithError<Event>() {
                    @Override
                    public void fail(final AdobeError error) {
                        if (callback instanceof AdobeCallbackWithError) {
                            ((AdobeCallbackWithError<?>) callback)
                                    .fail(AdobeError.CALLBACK_TIMEOUT);
                        } else {
                            callback.call("{}");
                        }
                    }

                    @Override
                    public void call(final Event event) {
                        String value =
                                DataReader.optString(
                                        event.getEventData(),
                                        CoreConstants.EventDataKeys.Configuration
                                                .CONFIGURATION_RESPONSE_IDENTITY_ALL_IDENTIFIERS,
                                        "{}");
                        callback.call(value);
                    }
                };

        Event event =
                new Event.Builder(
                                "getSdkIdentities",
                                EventType.CONFIGURATION,
                                EventSource.REQUEST_IDENTITY)
                        .build();
        dispatchEventWithResponseCallback(event, API_TIMEOUT_MS, callbackWithError);
    }

    /**
     * Clears all identifiers from Edge extensions and generates a new Experience Cloud ID (ECID).
     */
    public static void resetIdentities() {
        Event event =
                new Event.Builder(
                                "Reset Identities Request",
                                EventType.GENERIC_IDENTITY,
                                EventSource.REQUEST_RESET)
                        .build();
        dispatchEvent(event);
    }

    // ========================================================
    // Lifecycle methods
    // ========================================================

    /**
     * Start/resume lifecycle session.
     *
     * <p>Start a new lifecycle session or resume a previously paused lifecycle session. If a
     * previously paused session timed out, then a new session is created. If a current session is
     * running, then calling this method does nothing.
     *
     * <p>Additional context data may be passed when calling this method. Lifecycle data and any
     * additional data are sent as context data parameters to Analytics, to Target as mbox
     * parameters, and for Audience Manager they are sent as customer variables. Any additional data
     * is also used by the Rules Engine when processing rules.
     *
     * <p>This method should be called from the Activity onResume method.
     *
     * @param additionalContextData optional additional context for this session.
     */
    public static void lifecycleStart(@Nullable final Map<String, String> additionalContextData) {
        Map<String, Object> eventData = new HashMap<>();
        eventData.put(
                CoreConstants.EventDataKeys.Lifecycle.LIFECYCLE_ACTION_KEY,
                CoreConstants.EventDataKeys.Lifecycle.LIFECYCLE_START);
        eventData.put(
                CoreConstants.EventDataKeys.Lifecycle.ADDITIONAL_CONTEXT_DATA,
                additionalContextData);

        Event event =
                new Event.Builder(
                                "LifecycleResume",
                                EventType.GENERIC_LIFECYCLE,
                                EventSource.REQUEST_CONTENT)
                        .setEventData(eventData)
                        .build();
        dispatchEvent(event);
    }

    /**
     * Pause/stop lifecycle session.
     *
     * <p>Pauses the current lifecycle session. Calling pause on an already paused session updates
     * the paused timestamp, having the effect of resetting the session timeout timer. If no
     * lifecycle session is running, then calling this method does nothing.
     *
     * <p>A paused session is resumed if {@link #lifecycleStart(Map)} is called before the session
     * timeout. After the session timeout, a paused session is closed and calling {@link
     * #lifecycleStart(Map)} will create a new session. The session timeout is defined by the {@code
     * lifecycle.sessionTimeout} configuration parameter. If not defined, the default session
     * timeout is five minutes.
     *
     * <p>This method should be called from the Activity onPause method.
     */
    public static void lifecyclePause() {
        Map<String, Object> eventData = new HashMap<>();
        eventData.put(
                CoreConstants.EventDataKeys.Lifecycle.LIFECYCLE_ACTION_KEY,
                CoreConstants.EventDataKeys.Lifecycle.LIFECYCLE_PAUSE);

        Event event =
                new Event.Builder(
                                "LifecyclePause",
                                EventType.GENERIC_LIFECYCLE,
                                EventSource.REQUEST_CONTENT)
                        .setEventData(eventData)
                        .build();
        dispatchEvent(event);
    }

    // ========================================================
    // Track methods
    // ========================================================

    /**
     * This method dispatches an Analytics track {@code action} event
     *
     * <p>Actions represent events that occur in your application that you want to measure; the
     * corresponding metrics will be incremented each time the event occurs. For example, you may
     * want to track when an user click on the login button or a certain article was viewed.
     *
     * <p>
     *
     * @param action {@code String} containing the name of the action to track
     * @param contextData {@code Map<String, String>} containing context data to attach on this hit
     */
    public static void trackAction(
            @NonNull final String action, @Nullable final Map<String, String> contextData) {
        Map<String, Object> eventData = new HashMap<>();
        eventData.put(
                CoreConstants.EventDataKeys.Analytics.TRACK_ACTION, action == null ? "" : action);
        eventData.put(
                CoreConstants.EventDataKeys.Analytics.CONTEXT_DATA,
                contextData == null ? new HashMap<String, String>() : contextData);
        Event event =
                new Event.Builder(
                                "Analytics Track",
                                EventType.GENERIC_TRACK,
                                EventSource.REQUEST_CONTENT)
                        .setEventData(eventData)
                        .build();
        dispatchEvent(event);
    }

    /**
     * This method dispatches an Analytics track {@code state} event
     *
     * <p>States represent different screens or views of your application. When the user navigates
     * between application pages, a new track call should be sent with current state name. Tracking
     * state name is typically called from an Activity in the onResume method.
     *
     * <p>
     *
     * @param state {@code String} containing the name of the state to track. It should not be null.
     * @param contextData optional contextData {@code Map<String, String>} containing context data
     *     to attach on this hit
     */
    public static void trackState(
            @NonNull final String state, @Nullable final Map<String, String> contextData) {
        Map<String, Object> eventData = new HashMap<>();
        eventData.put(
                CoreConstants.EventDataKeys.Analytics.TRACK_STATE, state == null ? "" : state);
        eventData.put(
                CoreConstants.EventDataKeys.Analytics.CONTEXT_DATA,
                contextData == null ? new HashMap<String, String>() : contextData);
        Event event =
                new Event.Builder(
                                "Analytics Track",
                                EventType.GENERIC_TRACK,
                                EventSource.REQUEST_CONTENT)
                        .setEventData(eventData)
                        .build();
        dispatchEvent(event);
    }

    // ========================================================
<<<<<<< HEAD
    // Messaging Delegate methods
    // ========================================================

    /**
     * Gets a previously set Message delegate.
     *
     * @return {@link MessagingDelegate} used to listen for current message lifecycle events
     */
    @Nullable public static MessagingDelegate getMessagingDelegate() {
        return ServiceProvider.getInstance().getMessageDelegate();
    }

    /**
     * Sets a Message delegate used to listen for current message lifecycle events.
     *
     * @param messagingDelegate {@link MessagingDelegate} to use for listening to current message
     *     lifecycle events
     */
    public static void setMessagingDelegate(@Nullable final MessagingDelegate messagingDelegate) {
        ServiceProvider.getInstance().setMessageDelegate(messagingDelegate);
=======
    // Deprecated methods
    // ========================================================

    /**
     * Sends a log message of the given {@code LoggingMode}. If the specified {@code mode} is more
     * verbose than the current {@link LoggingMode} set from {@link #setLogLevel(LoggingMode)} then
     * the message is not printed.
     *
     * @param mode the {@link LoggingMode} used to print the message. It should not be null.
     * @param tag used to identify the source of the log message
     * @param message the message to log
     * @deprecated Use logging methods exposed in {@link com.adobe.marketing.mobile.services.Log}
     *     class.
     */
    @Deprecated
    public static void log(
            @NonNull final LoggingMode mode, final String tag, final String message) {
        if (mode == null) {
            return;
        }

        switch (mode) {
            case ERROR:
                com.adobe.marketing.mobile.services.Log.error("", tag, message);
                break;
            case WARNING:
                com.adobe.marketing.mobile.services.Log.warning("", tag, message);
                break;
            case DEBUG:
                com.adobe.marketing.mobile.services.Log.debug("", tag, message);
                break;
            case VERBOSE:
                com.adobe.marketing.mobile.services.Log.trace("", tag, message);
                break;
        }
    }

    /**
     * Registers an extension class which has {@code Extension} as parent.
     *
     * <p>In order to ensure that your extension receives all the internal events, this method needs
     * to be called after {@link MobileCore#setApplication(Application)} is called, but before any
     * other method in this class.
     *
     * @param extensionClass a class whose parent is {@link Extension}. It should not be null.
     * @param errorCallback an optional {@link ExtensionErrorCallback} for the eventuality of an
     *     error, called when this method returns false
     * @return {@code boolean} indicating if the provided parameters are valid and no error occurs
     * @deprecated Use {@link MobileCore#registerExtensions(List, AdobeCallback)} instead.
     */
    @Deprecated
    public static boolean registerExtension(
            @NonNull final Class<? extends Extension> extensionClass,
            @Nullable final ExtensionErrorCallback<ExtensionError> errorCallback) {
        if (!sdkInitializedWithContext.get()) {
            Log.error(
                    CoreConstants.LOG_TAG,
                    LOG_TAG,
                    "Failed to registerExtension - setApplication not called");
            return false;
        }

        if (extensionClass == null) {
            Log.error(
                    CoreConstants.LOG_TAG,
                    LOG_TAG,
                    "Failed to registerExtension - extensionClass is null");
            return false;
        }

        EventHub.Companion.getShared()
                .registerExtension(
                        extensionClass,
                        eventHubError -> {
                            if (eventHubError == EventHubError.None) {
                                return null;
                            }

                            ExtensionError error;
                            if (eventHubError == EventHubError.InvalidExtensionName) {
                                error = ExtensionError.BAD_NAME;
                            } else if (eventHubError == EventHubError.DuplicateExtensionName) {
                                error = ExtensionError.DUPLICATE_NAME;
                            } else {
                                error = ExtensionError.UNEXPECTED_ERROR;
                            }

                            if (errorCallback != null) {
                                errorCallback.error(error);
                            }

                            return null;
                        });

        return true;
    }

    /**
     * Start the Core processing. This should be called after the initial set of extensions have
     * been registered.
     *
     * <p>This call will wait for any outstanding registrations to complete and then start event
     * processing. You can use the callback to kickoff additional operations immediately after any
     * operations kicked off during registration. You shouldn't call this method more than once in
     * your app, if so, sdk will ignore it and print error log.
     *
     * @param completionCallback an optional {@link AdobeCallback} invoked after registrations are
     *     completed
     * @deprecated Use {@link MobileCore#registerExtensions(List, AdobeCallback)} instead.
     */
    @Deprecated
    public static void start(@Nullable final AdobeCallback<?> completionCallback) {
        Log.warning(
                CoreConstants.LOG_TAG,
                LOG_TAG,
                "Use 'MobileCore.registerExtensions' method to initialize AEP SDK. Refer install"
                    + " instructions in Tags mobile property corresponding to this application.");

        if (!sdkInitializedWithContext.get()) {
            Log.error(
                    CoreConstants.LOG_TAG,
                    LOG_TAG,
                    "Failed to registerExtension - setApplication not called");
            return;
        }

        EventHub.Companion.getShared()
                .start(
                        () -> {
                            if (completionCallback != null) {
                                completionCallback.call(null);
                            }
                            return null;
                        });
    }

    /**
     * This method will be used when the provided {@code Event} is used as a trigger and a response
     * event is expected in return.
     *
     * <p>Passes an {@link AdobeError#UNEXPECTED_ERROR} to {@link
     * AdobeCallbackWithError#fail(AdobeError)} if {@code event} is null. Passes an {@link
     * AdobeError#CALLBACK_TIMEOUT} to {@link AdobeCallbackWithError#fail(AdobeError)} if {@code
     * event} processing timeout occurs after {@link MobileCore#API_TIMEOUT_MS} milliseconds.
     *
     * @param event the {@link Event} to be dispatched, used as a trigger. It should not be null.
     * @param responseCallback the callback whose {@link AdobeCallbackWithError#call(Object)} will
     *     be called when the response event is heard. It should not be null.
     * @deprecated Use {@link MobileCore#dispatchEventWithResponseCallback(Event, long,
     *     AdobeCallbackWithError)} instead by explicitly specifying timeout.
     */
    @Deprecated
    public static void dispatchEventWithResponseCallback(
            @NonNull final Event event,
            @NonNull final AdobeCallbackWithError<Event> responseCallback) {
        dispatchEventWithResponseCallback(event, API_TIMEOUT_MS, responseCallback);
    }

    /**
     * Called by the extension public API to dispatch an event for other extensions or the internal
     * SDK to consume.
     *
     * @param event the {@link Event} instance to be dispatched. It should not be null.
     * @param errorCallback optional {@link ExtensionErrorCallback} which will be called if an error
     *     occurred during dispatching
     * @return {@code boolean} indicating if the the event dispatching operation succeeded
     * @deprecated Extensions should use {@link ExtensionApi#dispatch(Event)} instead
     */
    @Deprecated
    public static boolean dispatchEvent(
            @NonNull final Event event,
            @Nullable final ExtensionErrorCallback<ExtensionError> errorCallback) {
        if (event == null) {
            Log.debug(CoreConstants.LOG_TAG, LOG_TAG, "dispatchEvent failed - event is null");

            if (errorCallback != null) {
                errorCallback.error(ExtensionError.EVENT_NULL);
            }

            return false;
        }

        dispatchEvent(event);
        return true;
    }

    /**
     * This method will be used when the provided {@code Event} is used as a trigger and a response
     * event is expected in return. The returned event needs to be sent using {@link
     * #dispatchResponseEvent(Event, Event, ExtensionErrorCallback)}.
     *
     * <p>Passes an {@link ExtensionError} to {@code errorCallback} if {@code event} or {@code
     * responseCallback} are null.
     *
     * @param event the {@link Event} instance to be dispatched, used as a trigger. It should not be
     *     null.
     * @param responseCallback the {@link AdobeCallback} to be called with the response event
     *     received. It should not be null.
     * @param errorCallback optional {@link ExtensionErrorCallback} which will be called if an error
     *     occurred during dispatching
     * @return {@code boolean} indicating if the the event dispatching operation succeeded
     * @deprecated Extensions should use {@link MobileCore#dispatchEventWithResponseCallback(Event,
     *     long, AdobeCallbackWithError)} instead.
     */
    @Deprecated
    public static boolean dispatchEventWithResponseCallback(
            @NonNull final Event event,
            @NonNull final AdobeCallback<Event> responseCallback,
            @Nullable final ExtensionErrorCallback<ExtensionError> errorCallback) {
        // the core will validate and copy this event
        if (responseCallback == null) {
            Log.error(
                    CoreConstants.LOG_TAG,
                    LOG_TAG,
                    "Failed to dispatchEventWithResponseCallback - responseCallback is null");

            if (errorCallback != null) {
                errorCallback.error(ExtensionError.CALLBACK_NULL);
            }
            return false;
        }

        if (event == null) {
            Log.error(
                    CoreConstants.LOG_TAG,
                    LOG_TAG,
                    "Failed to dispatchEventWithResponseCallback - event is null");

            if (errorCallback != null) {
                errorCallback.error(ExtensionError.EVENT_NULL);
            }

            return false;
        }

        AdobeCallbackWithError<Event> callbackWithError =
                new AdobeCallbackWithError<Event>() {
                    @Override
                    public void fail(final AdobeError error) {
                        if (responseCallback instanceof AdobeCallbackWithError) {
                            ((AdobeCallbackWithError<?>) responseCallback)
                                    .fail(AdobeError.CALLBACK_TIMEOUT);
                        } else {
                            // Todo - Check if this is a valid return value.
                            responseCallback.call(null);
                        }
                    }

                    @Override
                    public void call(final Event event) {
                        responseCallback.call(event);
                    }
                };
        dispatchEventWithResponseCallback(event, API_TIMEOUT_MS, callbackWithError);
        return true;
    }

    /**
     * Dispatches a response event for a paired event that was sent to {@code
     * dispatchEventWithResponseCallback} and received by an extension listener {@code hear} method.
     *
     * <p>Passes an {@link ExtensionError} to {@code errorCallback} if {@code responseEvent} or
     * {@code requestEvent} are null.
     *
     * <p>Note: The {@code responseEvent} will not be sent to any listeners, it is sent only to the
     * response callback registered using {@link MobileCore#dispatchEventWithResponseCallback(Event,
     * AdobeCallback, ExtensionErrorCallback)}.
     *
     * @param responseEvent the {@link Event} instance dispatched as response to request event. It
     *     should not be null.
     * @param requestEvent the {@link Event} instance which acts as a trigger for response event. It
     *     should not be null.
     * @param errorCallback optional {@link ExtensionErrorCallback} which will be called if an error
     *     occurred during dispatching
     * @return {@code boolean} indicating if the the event dispatching operation succeeded
     * @deprecated Use {@link Event.Builder#inResponseToEvent(Event)} to create a response event.
     */
    @Deprecated
    public static boolean dispatchResponseEvent(
            @NonNull final Event responseEvent,
            @NonNull final Event requestEvent,
            @Nullable final ExtensionErrorCallback<ExtensionError> errorCallback) {
        if (requestEvent == null || responseEvent == null) {
            Log.error(
                    CoreConstants.LOG_TAG,
                    LOG_TAG,
                    "Failed to dispatchResponseEvent - requestEvent/responseEvent is null");

            if (errorCallback != null) {
                errorCallback.error(ExtensionError.EVENT_NULL);
            }

            return false;
        }

        responseEvent.setResponseID(requestEvent.getResponseID());
        dispatchEvent(responseEvent);
        return true;
>>>>>>> 76aad7cd
    }

    @VisibleForTesting
    static void resetSDK() {
        EventHub.Companion.getShared().shutdown();
        EventHub.Companion.setShared(new EventHub());
        sdkInitializedWithContext.set(false);
    }
}<|MERGE_RESOLUTION|>--- conflicted
+++ resolved
@@ -945,329 +945,6 @@
         dispatchEvent(event);
     }
 
-    // ========================================================
-<<<<<<< HEAD
-    // Messaging Delegate methods
-    // ========================================================
-
-    /**
-     * Gets a previously set Message delegate.
-     *
-     * @return {@link MessagingDelegate} used to listen for current message lifecycle events
-     */
-    @Nullable public static MessagingDelegate getMessagingDelegate() {
-        return ServiceProvider.getInstance().getMessageDelegate();
-    }
-
-    /**
-     * Sets a Message delegate used to listen for current message lifecycle events.
-     *
-     * @param messagingDelegate {@link MessagingDelegate} to use for listening to current message
-     *     lifecycle events
-     */
-    public static void setMessagingDelegate(@Nullable final MessagingDelegate messagingDelegate) {
-        ServiceProvider.getInstance().setMessageDelegate(messagingDelegate);
-=======
-    // Deprecated methods
-    // ========================================================
-
-    /**
-     * Sends a log message of the given {@code LoggingMode}. If the specified {@code mode} is more
-     * verbose than the current {@link LoggingMode} set from {@link #setLogLevel(LoggingMode)} then
-     * the message is not printed.
-     *
-     * @param mode the {@link LoggingMode} used to print the message. It should not be null.
-     * @param tag used to identify the source of the log message
-     * @param message the message to log
-     * @deprecated Use logging methods exposed in {@link com.adobe.marketing.mobile.services.Log}
-     *     class.
-     */
-    @Deprecated
-    public static void log(
-            @NonNull final LoggingMode mode, final String tag, final String message) {
-        if (mode == null) {
-            return;
-        }
-
-        switch (mode) {
-            case ERROR:
-                com.adobe.marketing.mobile.services.Log.error("", tag, message);
-                break;
-            case WARNING:
-                com.adobe.marketing.mobile.services.Log.warning("", tag, message);
-                break;
-            case DEBUG:
-                com.adobe.marketing.mobile.services.Log.debug("", tag, message);
-                break;
-            case VERBOSE:
-                com.adobe.marketing.mobile.services.Log.trace("", tag, message);
-                break;
-        }
-    }
-
-    /**
-     * Registers an extension class which has {@code Extension} as parent.
-     *
-     * <p>In order to ensure that your extension receives all the internal events, this method needs
-     * to be called after {@link MobileCore#setApplication(Application)} is called, but before any
-     * other method in this class.
-     *
-     * @param extensionClass a class whose parent is {@link Extension}. It should not be null.
-     * @param errorCallback an optional {@link ExtensionErrorCallback} for the eventuality of an
-     *     error, called when this method returns false
-     * @return {@code boolean} indicating if the provided parameters are valid and no error occurs
-     * @deprecated Use {@link MobileCore#registerExtensions(List, AdobeCallback)} instead.
-     */
-    @Deprecated
-    public static boolean registerExtension(
-            @NonNull final Class<? extends Extension> extensionClass,
-            @Nullable final ExtensionErrorCallback<ExtensionError> errorCallback) {
-        if (!sdkInitializedWithContext.get()) {
-            Log.error(
-                    CoreConstants.LOG_TAG,
-                    LOG_TAG,
-                    "Failed to registerExtension - setApplication not called");
-            return false;
-        }
-
-        if (extensionClass == null) {
-            Log.error(
-                    CoreConstants.LOG_TAG,
-                    LOG_TAG,
-                    "Failed to registerExtension - extensionClass is null");
-            return false;
-        }
-
-        EventHub.Companion.getShared()
-                .registerExtension(
-                        extensionClass,
-                        eventHubError -> {
-                            if (eventHubError == EventHubError.None) {
-                                return null;
-                            }
-
-                            ExtensionError error;
-                            if (eventHubError == EventHubError.InvalidExtensionName) {
-                                error = ExtensionError.BAD_NAME;
-                            } else if (eventHubError == EventHubError.DuplicateExtensionName) {
-                                error = ExtensionError.DUPLICATE_NAME;
-                            } else {
-                                error = ExtensionError.UNEXPECTED_ERROR;
-                            }
-
-                            if (errorCallback != null) {
-                                errorCallback.error(error);
-                            }
-
-                            return null;
-                        });
-
-        return true;
-    }
-
-    /**
-     * Start the Core processing. This should be called after the initial set of extensions have
-     * been registered.
-     *
-     * <p>This call will wait for any outstanding registrations to complete and then start event
-     * processing. You can use the callback to kickoff additional operations immediately after any
-     * operations kicked off during registration. You shouldn't call this method more than once in
-     * your app, if so, sdk will ignore it and print error log.
-     *
-     * @param completionCallback an optional {@link AdobeCallback} invoked after registrations are
-     *     completed
-     * @deprecated Use {@link MobileCore#registerExtensions(List, AdobeCallback)} instead.
-     */
-    @Deprecated
-    public static void start(@Nullable final AdobeCallback<?> completionCallback) {
-        Log.warning(
-                CoreConstants.LOG_TAG,
-                LOG_TAG,
-                "Use 'MobileCore.registerExtensions' method to initialize AEP SDK. Refer install"
-                    + " instructions in Tags mobile property corresponding to this application.");
-
-        if (!sdkInitializedWithContext.get()) {
-            Log.error(
-                    CoreConstants.LOG_TAG,
-                    LOG_TAG,
-                    "Failed to registerExtension - setApplication not called");
-            return;
-        }
-
-        EventHub.Companion.getShared()
-                .start(
-                        () -> {
-                            if (completionCallback != null) {
-                                completionCallback.call(null);
-                            }
-                            return null;
-                        });
-    }
-
-    /**
-     * This method will be used when the provided {@code Event} is used as a trigger and a response
-     * event is expected in return.
-     *
-     * <p>Passes an {@link AdobeError#UNEXPECTED_ERROR} to {@link
-     * AdobeCallbackWithError#fail(AdobeError)} if {@code event} is null. Passes an {@link
-     * AdobeError#CALLBACK_TIMEOUT} to {@link AdobeCallbackWithError#fail(AdobeError)} if {@code
-     * event} processing timeout occurs after {@link MobileCore#API_TIMEOUT_MS} milliseconds.
-     *
-     * @param event the {@link Event} to be dispatched, used as a trigger. It should not be null.
-     * @param responseCallback the callback whose {@link AdobeCallbackWithError#call(Object)} will
-     *     be called when the response event is heard. It should not be null.
-     * @deprecated Use {@link MobileCore#dispatchEventWithResponseCallback(Event, long,
-     *     AdobeCallbackWithError)} instead by explicitly specifying timeout.
-     */
-    @Deprecated
-    public static void dispatchEventWithResponseCallback(
-            @NonNull final Event event,
-            @NonNull final AdobeCallbackWithError<Event> responseCallback) {
-        dispatchEventWithResponseCallback(event, API_TIMEOUT_MS, responseCallback);
-    }
-
-    /**
-     * Called by the extension public API to dispatch an event for other extensions or the internal
-     * SDK to consume.
-     *
-     * @param event the {@link Event} instance to be dispatched. It should not be null.
-     * @param errorCallback optional {@link ExtensionErrorCallback} which will be called if an error
-     *     occurred during dispatching
-     * @return {@code boolean} indicating if the the event dispatching operation succeeded
-     * @deprecated Extensions should use {@link ExtensionApi#dispatch(Event)} instead
-     */
-    @Deprecated
-    public static boolean dispatchEvent(
-            @NonNull final Event event,
-            @Nullable final ExtensionErrorCallback<ExtensionError> errorCallback) {
-        if (event == null) {
-            Log.debug(CoreConstants.LOG_TAG, LOG_TAG, "dispatchEvent failed - event is null");
-
-            if (errorCallback != null) {
-                errorCallback.error(ExtensionError.EVENT_NULL);
-            }
-
-            return false;
-        }
-
-        dispatchEvent(event);
-        return true;
-    }
-
-    /**
-     * This method will be used when the provided {@code Event} is used as a trigger and a response
-     * event is expected in return. The returned event needs to be sent using {@link
-     * #dispatchResponseEvent(Event, Event, ExtensionErrorCallback)}.
-     *
-     * <p>Passes an {@link ExtensionError} to {@code errorCallback} if {@code event} or {@code
-     * responseCallback} are null.
-     *
-     * @param event the {@link Event} instance to be dispatched, used as a trigger. It should not be
-     *     null.
-     * @param responseCallback the {@link AdobeCallback} to be called with the response event
-     *     received. It should not be null.
-     * @param errorCallback optional {@link ExtensionErrorCallback} which will be called if an error
-     *     occurred during dispatching
-     * @return {@code boolean} indicating if the the event dispatching operation succeeded
-     * @deprecated Extensions should use {@link MobileCore#dispatchEventWithResponseCallback(Event,
-     *     long, AdobeCallbackWithError)} instead.
-     */
-    @Deprecated
-    public static boolean dispatchEventWithResponseCallback(
-            @NonNull final Event event,
-            @NonNull final AdobeCallback<Event> responseCallback,
-            @Nullable final ExtensionErrorCallback<ExtensionError> errorCallback) {
-        // the core will validate and copy this event
-        if (responseCallback == null) {
-            Log.error(
-                    CoreConstants.LOG_TAG,
-                    LOG_TAG,
-                    "Failed to dispatchEventWithResponseCallback - responseCallback is null");
-
-            if (errorCallback != null) {
-                errorCallback.error(ExtensionError.CALLBACK_NULL);
-            }
-            return false;
-        }
-
-        if (event == null) {
-            Log.error(
-                    CoreConstants.LOG_TAG,
-                    LOG_TAG,
-                    "Failed to dispatchEventWithResponseCallback - event is null");
-
-            if (errorCallback != null) {
-                errorCallback.error(ExtensionError.EVENT_NULL);
-            }
-
-            return false;
-        }
-
-        AdobeCallbackWithError<Event> callbackWithError =
-                new AdobeCallbackWithError<Event>() {
-                    @Override
-                    public void fail(final AdobeError error) {
-                        if (responseCallback instanceof AdobeCallbackWithError) {
-                            ((AdobeCallbackWithError<?>) responseCallback)
-                                    .fail(AdobeError.CALLBACK_TIMEOUT);
-                        } else {
-                            // Todo - Check if this is a valid return value.
-                            responseCallback.call(null);
-                        }
-                    }
-
-                    @Override
-                    public void call(final Event event) {
-                        responseCallback.call(event);
-                    }
-                };
-        dispatchEventWithResponseCallback(event, API_TIMEOUT_MS, callbackWithError);
-        return true;
-    }
-
-    /**
-     * Dispatches a response event for a paired event that was sent to {@code
-     * dispatchEventWithResponseCallback} and received by an extension listener {@code hear} method.
-     *
-     * <p>Passes an {@link ExtensionError} to {@code errorCallback} if {@code responseEvent} or
-     * {@code requestEvent} are null.
-     *
-     * <p>Note: The {@code responseEvent} will not be sent to any listeners, it is sent only to the
-     * response callback registered using {@link MobileCore#dispatchEventWithResponseCallback(Event,
-     * AdobeCallback, ExtensionErrorCallback)}.
-     *
-     * @param responseEvent the {@link Event} instance dispatched as response to request event. It
-     *     should not be null.
-     * @param requestEvent the {@link Event} instance which acts as a trigger for response event. It
-     *     should not be null.
-     * @param errorCallback optional {@link ExtensionErrorCallback} which will be called if an error
-     *     occurred during dispatching
-     * @return {@code boolean} indicating if the the event dispatching operation succeeded
-     * @deprecated Use {@link Event.Builder#inResponseToEvent(Event)} to create a response event.
-     */
-    @Deprecated
-    public static boolean dispatchResponseEvent(
-            @NonNull final Event responseEvent,
-            @NonNull final Event requestEvent,
-            @Nullable final ExtensionErrorCallback<ExtensionError> errorCallback) {
-        if (requestEvent == null || responseEvent == null) {
-            Log.error(
-                    CoreConstants.LOG_TAG,
-                    LOG_TAG,
-                    "Failed to dispatchResponseEvent - requestEvent/responseEvent is null");
-
-            if (errorCallback != null) {
-                errorCallback.error(ExtensionError.EVENT_NULL);
-            }
-
-            return false;
-        }
-
-        responseEvent.setResponseID(requestEvent.getResponseID());
-        dispatchEvent(responseEvent);
-        return true;
->>>>>>> 76aad7cd
-    }
 
     @VisibleForTesting
     static void resetSDK() {
