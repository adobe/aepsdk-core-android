apply plugin: 'com.android.application'

android {
    compileSdkVersion 31

    defaultConfig {
        applicationId "com.adobe.testapp"
        minSdkVersion 19
        targetSdkVersion 31
        versionCode 12
        versionName "1.2"

        //This says that my test app only wants to use the Phone variant
        missingDimensionStrategy 'target', 'phone'

<<<<<<< HEAD
        testInstrumentationRunner "android.support.test.runner.AndroidJUnitRunner"

        // Required when setting minSdkVersion to 20 or lower
        multiDexEnabled true
=======
        testInstrumentationRunner 'androidx.test.runner.AndroidJUnitRunner'
>>>>>>> c111907b
    }
    
    buildTypes {
//        debug {
//            testCoverageEnabled true
//        }
        release {
            minifyEnabled false
            proguardFiles getDefaultProguardFile('proguard-android.txt'), 'proguard-rules.pro'
        }
    }

    testOptions {
        animationsDisabled true
    }
    compileOptions {
        // Flag to enable support for the new language APIs
        coreLibraryDesugaringEnabled true
        // Sets Java compatibility to Java 8
        sourceCompatibility JavaVersion.VERSION_1_8
        targetCompatibility JavaVersion.VERSION_1_8
    }
}

dependencies {
//    implementation fileTree(include: ['*.jar'], dir: 'libs')
    def withoutCore = { exclude group: 'com.adobe.marketing.mobile', module: 'core' }
<<<<<<< HEAD
    coreLibraryDesugaring 'com.android.tools:desugar_jdk_libs:1.1.5'
    implementation 'com.android.support:appcompat-v7:28.0.0'
    implementation 'com.android.support:design:28.0.0'
    implementation 'com.android.support.constraint:constraint-layout:1.1.3'
=======
    implementation 'androidx.appcompat:appcompat:1.0.0'
    implementation 'com.google.android.material:material:1.0.0'
    implementation 'androidx.constraintlayout:constraintlayout:1.1.3'
>>>>>>> c111907b
    implementation project(':android-core-library')
    implementation 'com.adobe.marketing.mobile:lifecycle:1.0.2', withoutCore
    implementation 'com.adobe.marketing.mobile:identity:1.+', withoutCore
    implementation 'com.adobe.marketing.mobile:signal:1.0.3', withoutCore
    implementation 'com.adobe.marketing.mobile:analytics:1.2.4', withoutCore
    implementation 'com.appdynamics:appdynamics-runtime:21.11.1'
//    implementation 'com.adobe.marketing.mobile:sdk-core:1.+'

    testImplementation 'junit:junit:4.12'
    androidTestImplementation 'androidx.test.ext:junit:1.1.1'
    androidTestImplementation 'androidx.test:rules:1.1.1'
    androidTestImplementation 'androidx.test.espresso:espresso-core:3.1.0', {
        exclude group: 'com.android.support', module: 'support-annotations'
    }
    androidTestImplementation 'androidx.test.espresso:espresso-intents:3.1.0'
    androidTestImplementation 'androidx.test.espresso:espresso-web:3.1.0'

    androidTestImplementation 'androidx.test.uiautomator:uiautomator:2.2.0'

    /* Uncomment the following line when testing with local test-third-party-extension changes */
    //implementation project(':test-third-party-extension')

    /* Uncomment the following line when testing with test-third-party-extension from artifactory */
//    implementation 'com.example.victory:test-third-party-extension:1.0.0-SNAPSHOT'
}<|MERGE_RESOLUTION|>--- conflicted
+++ resolved
@@ -13,20 +13,13 @@
         //This says that my test app only wants to use the Phone variant
         missingDimensionStrategy 'target', 'phone'
 
-<<<<<<< HEAD
-        testInstrumentationRunner "android.support.test.runner.AndroidJUnitRunner"
-
-        // Required when setting minSdkVersion to 20 or lower
-        multiDexEnabled true
-=======
         testInstrumentationRunner 'androidx.test.runner.AndroidJUnitRunner'
->>>>>>> c111907b
     }
     
     buildTypes {
-//        debug {
-//            testCoverageEnabled true
-//        }
+        debug {
+            testCoverageEnabled true
+        }
         release {
             minifyEnabled false
             proguardFiles getDefaultProguardFile('proguard-android.txt'), 'proguard-rules.pro'
@@ -36,34 +29,19 @@
     testOptions {
         animationsDisabled true
     }
-    compileOptions {
-        // Flag to enable support for the new language APIs
-        coreLibraryDesugaringEnabled true
-        // Sets Java compatibility to Java 8
-        sourceCompatibility JavaVersion.VERSION_1_8
-        targetCompatibility JavaVersion.VERSION_1_8
-    }
 }
 
 dependencies {
 //    implementation fileTree(include: ['*.jar'], dir: 'libs')
     def withoutCore = { exclude group: 'com.adobe.marketing.mobile', module: 'core' }
-<<<<<<< HEAD
-    coreLibraryDesugaring 'com.android.tools:desugar_jdk_libs:1.1.5'
-    implementation 'com.android.support:appcompat-v7:28.0.0'
-    implementation 'com.android.support:design:28.0.0'
-    implementation 'com.android.support.constraint:constraint-layout:1.1.3'
-=======
     implementation 'androidx.appcompat:appcompat:1.0.0'
     implementation 'com.google.android.material:material:1.0.0'
     implementation 'androidx.constraintlayout:constraintlayout:1.1.3'
->>>>>>> c111907b
     implementation project(':android-core-library')
     implementation 'com.adobe.marketing.mobile:lifecycle:1.0.2', withoutCore
     implementation 'com.adobe.marketing.mobile:identity:1.+', withoutCore
     implementation 'com.adobe.marketing.mobile:signal:1.0.3', withoutCore
     implementation 'com.adobe.marketing.mobile:analytics:1.2.4', withoutCore
-    implementation 'com.appdynamics:appdynamics-runtime:21.11.1'
 //    implementation 'com.adobe.marketing.mobile:sdk-core:1.+'
 
     testImplementation 'junit:junit:4.12'
