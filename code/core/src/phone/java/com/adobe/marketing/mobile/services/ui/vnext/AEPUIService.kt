/*
  Copyright 2023 Adobe. All rights reserved.
  This file is licensed to you under the Apache License, Version 2.0 (the "License");
  you may not use this file except in compliance with the License. You may obtain a copy
  of the License at http://www.apache.org/licenses/LICENSE-2.0
  Unless required by applicable law or agreed to in writing, software distributed under
  the License is distributed on an "AS IS" BASIS, WITHOUT WARRANTIES OR REPRESENTATIONS
  OF ANY KIND, either express or implied. See the License for the specific language
  governing permissions and limitations under the License.
*/

package com.adobe.marketing.mobile.services.ui.vnext

import com.adobe.marketing.mobile.services.ui.vnext.alert.AlertPresentable
import com.adobe.marketing.mobile.services.ui.vnext.common.AppLifecycleProvider
import com.adobe.marketing.mobile.services.ui.vnext.floatingbutton.FloatingButtonPresentable
import com.adobe.marketing.mobile.services.ui.vnext.floatingbutton.FloatingButtonViewModel
import com.adobe.marketing.mobile.services.ui.vnext.message.InAppMessagePresentable
import kotlinx.coroutines.CoroutineScope
import kotlinx.coroutines.Dispatchers

/**
 * UI Service implementation for AEP SDK
 */
class AEPUIService : UIService {
    private var presentationDelegate: PresentationDelegate? = null

    @Suppress("UNCHECKED_CAST")
    override fun <T : Presentation<T>> create(
        presentation: T,
        presentationUtilityProvider: PresentationUtilityProvider
    ): Presentable<T> {
        // start the app lifecycle provider if not started. Calling this multiple times is safe.
        AppLifecycleProvider.INSTANCE.start(presentationUtilityProvider.getApplication())

        when (presentation) {
            is InAppMessage -> {
                return InAppMessagePresentable(
                    presentation,
                    presentationDelegate,
                    presentationUtilityProvider,
                    AppLifecycleProvider.INSTANCE,
                    CoroutineScope(Dispatchers.Main)
                ) as Presentable<T>
            }

<<<<<<< HEAD
            is FloatingButton -> {
                return FloatingButtonPresentable(
                    presentation,
                    FloatingButtonViewModel(presentation.settings),
=======
            is Alert -> {
                return AlertPresentable(
                    presentation,
>>>>>>> cd23b7fd
                    presentationDelegate,
                    presentationUtilityProvider,
                    AppLifecycleProvider.INSTANCE
                ) as Presentable<T>
            }
<<<<<<< HEAD

=======
>>>>>>> cd23b7fd
            else -> {
                throw IllegalArgumentException("Presentation type: $presentation not supported")
            }
        }
    }

    override fun setPresentationDelegate(presentationDelegate: PresentationDelegate) {
        this.presentationDelegate = presentationDelegate
    }
}<|MERGE_RESOLUTION|>--- conflicted
+++ resolved
@@ -44,25 +44,25 @@
                 ) as Presentable<T>
             }
 
-<<<<<<< HEAD
-            is FloatingButton -> {
-                return FloatingButtonPresentable(
-                    presentation,
-                    FloatingButtonViewModel(presentation.settings),
-=======
             is Alert -> {
                 return AlertPresentable(
                     presentation,
->>>>>>> cd23b7fd
                     presentationDelegate,
                     presentationUtilityProvider,
                     AppLifecycleProvider.INSTANCE
                 ) as Presentable<T>
             }
-<<<<<<< HEAD
 
-=======
->>>>>>> cd23b7fd
+            is FloatingButton -> {
+                return FloatingButtonPresentable(
+                    presentation,
+                    FloatingButtonViewModel(presentation.settings),
+                    presentationDelegate,
+                    presentationUtilityProvider,
+                    AppLifecycleProvider.INSTANCE
+                ) as Presentable<T>
+            }
+
             else -> {
                 throw IllegalArgumentException("Presentation type: $presentation not supported")
             }
