/*
  Copyright 2022 Adobe. All rights reserved.
  This file is licensed to you under the Apache License, Version 2.0 (the "License");
  you may not use this file except in compliance with the License. You may obtain a copy
  of the License at http://www.apache.org/licenses/LICENSE-2.0
  Unless required by applicable law or agreed to in writing, software distributed under
  the License is distributed on an "AS IS" BASIS, WITHOUT WARRANTIES OR REPRESENTATIONS
  OF ANY KIND, either express or implied. See the License for the specific language
  governing permissions and limitations under the License.
 */

package com.adobe.marketing.mobile;

import android.content.Context;
import android.content.SharedPreferences;
import androidx.test.platform.app.InstrumentationRegistry;

import junit.framework.Assert;

import org.json.JSONObject;
import org.junit.After;
import org.junit.Before;
import org.junit.Ignore;
import org.junit.Test;

import java.util.ArrayList;
import java.util.HashMap;
import java.util.List;
import java.util.Map;

import static junit.framework.Assert.assertEquals;
import static junit.framework.Assert.assertFalse;
import static junit.framework.Assert.assertNull;
import static junit.framework.Assert.assertTrue;

import com.adobe.marketing.mobile.services.internal.context.App;
import com.adobe.marketing.mobile.services.NamedCollection;
import com.adobe.marketing.mobile.services.ServiceProvider;

public class AndroidV4ToV5MigrationTests {
	private static class V4 {
		private static final String DATASTORE_NAME = "APP_MEASUREMENT_CACHE";

		private static final String MESSAGES_BLACKLIST = "messagesBlackList";
		private static final String LIFETIME_VALUE = "ADB_LIFETIME_VALUE";

		private static class Lifecycle {
			private static final String INSTALL_DATE = "ADMS_InstallDate";
			private static final String UPGRADE_DATE = "ADMS_UpgradeDate";
			private static final String LAST_USED_DATE = "ADMS_LastDateUsed";
			private static final String LAUNCHES_AFTER_UPGRADE = "ADMS_LaunchesAfterUpgrade";
			private static final String LAUNCHES = "ADMS_Launches";
			private static final String LAST_VERSION = "ADMS_LastVersion";
			private static final String START_DATE = "ADMS_SessionStart";
			private static final String PAUSE_DATE = "ADMS_PauseDate";
			private static final String SUCCESFUL_CLOSE = "ADMS_SuccessfulClose";
			private static final String OS = "ADOBEMOBILE_STOREDDEFAULTS_OS";
			private static final String APPLICATION_ID = "ADOBEMOBILE_STOREDDEFAULTS_APPID";
			private static final String CONTEXT_DATA = "ADMS_LifecycleData";

			private Lifecycle() {}
		}

		private static class Acquisition {
			private static final String REFERRER_DATA = "ADMS_Referrer_ContextData_Json_String";
			private static final String DEFAULTS_KEY_REFERRER_UTM_SOURCE      = "utm_source";
			private static final String DEFAULTS_KEY_REFERRER_UTM_MEDIUM      = "utm_medium";
			private static final String DEFAULTS_KEY_REFERRER_UTM_TERM        = "utm_term";
			private static final String DEFAULTS_KEY_REFERRER_UTM_CONTENT     = "utm_content";
			private static final String DEFAULTS_KEY_REFERRER_UTM_CAMPAIGN    = "utm_campaign";
			private static final String DEFAULTS_KEY_REFERRER_TRACKINGCODE    = "trackingcode";
			private Acquisition() {}
		}




		private static class AudienceManager {
			private static final String USER_ID = "AAMUserId";
			private static final String USER_PROFILE = "AAMUserProfile";

			private AudienceManager() {}
		}

		private static class Target {
			private static final String THIRD_PARTY_ID = "ADBMOBILE_TARGET_3RD_PARTY_ID";
			private static final String TNT_ID = "ADBMOBILE_TARGET_TNT_ID";
			private static final String LAST_TIMESTAMP = "ADBMOBILE_TARGET_LAST_TIMESTAMP";
			private static final String COOKIE_EXPIRES = "mboxPC_Expires";
			private static final String COOKIE_VALUE = "mboxPC_Value";

			private Target() {}
		}

		private static class Analytics {
			private static final String AID = "ADOBEMOBILE_STOREDDEFAULTS_AID";
			private static final String IGNORE_AID = "ADOBEMOBILE_STOREDDEFAULTS_IGNORE_AID";
			private static final String LAST_KNOWN_TIMESTAMP = "ADBLastKnownTimestampKey";

			private Analytics() {}
		}

		private static class Identity {
			private static final String MID = "ADBMOBILE_PERSISTED_MID";
			private static final String BLOB = "ADBMOBILE_PERSISTED_MID_BLOB";
			private static final String HINT = "ADBMOBILE_PERSISTED_MID_HINT";
			private static final String VISITOR_IDS = "ADBMOBILE_VISITORID_IDS";
			private static final String VISITOR_ID_SYNC = "ADBMOBILE_VISITORID_SYNC";
			private static final String VISITOR_ID_TTL = "ADBMOBILE_VISITORID_TTL";
			private static final String VISITOR_ID = "APP_MEASUREMENT_VISITOR_ID";
			private static final String ADVERTISING_IDENTIFIER = "ADOBEMOBILE_STOREDDEFAULTS_ADVERTISING_IDENTIFIER";
			private static final String PUSH_IDENTIFIER = "ADBMOBILE_KEY_PUSH_TOKEN";
			private static final String PUSH_ENABLED = "ADBMOBILE_KEY_PUSH_ENABLED";
			private static final String AID_SYNCED = "ADOBEMOBILE_STOREDDEFAULTS_AID_SYNCED";

			private Identity() {}
		}

		private static class Messages {
			private final static String SHARED_PREFERENCES_BLACK_LIST         = "messagesBlackList";
			private Messages() {
			}
		}

		private static class Configuration {
			private static final String GLOBAL_PRIVACY_KEY = "PrivacyStatus";

			private Configuration() {}
		}

		private V4() {}
	}

	private static class V5 {
		private static class Lifecycle {
			private static final String DATASTORE_NAME = "AdobeMobile_Lifecycle";
			private static final String INSTALL_DATE = "InstallDate";
			private static final String UPGRADE_DATE = "UpgradeDate";
			private static final String LAST_USED_DATE = "LastDateUsed";
			private static final String LAUNCHES_AFTER_UPGRADE = "LaunchesAfterUpgrade";
			private static final String LAUNCHES = "Launches";
			private static final String LAST_VERSION = "LastVersion";
			private static final String START_DATE = "ADMS_SessionStart";
			private static final String PAUSE_DATE = "PauseDate";
			private static final String SUCCESFUL_CLOSE = "SuccessfulClose";
			private static final String OS = "OperatingSystem";
			private static final String APPLICATION_ID = "ApplicationId";

			private Lifecycle() {}
		}

		private static class Acquisition {
			private static final String DATASTORE_NAME = "Acquisition";
			private static final String REFERRER_DATA = "ADMS_Referrer_ContextData_Json_String";

			private Acquisition() {}
		}

		private static class AudienceManager {
			private static final String DATASTORE_NAME = "AAMDataStore";
			private static final String USER_ID = "AAMUserId";
			private static final String USER_PROFILE = "AAMUserProfile";

			private AudienceManager() {}
		}

		private static class Target {
			private static final String DATASTORE_NAME = "ADOBEMOBILE_TARGET";
			private static final String THIRD_PARTY_ID = "THIRD_PARTY_ID";
			private static final String TNT_ID = "TNT_ID";

			private Target() {}
		}

		private static class Analytics {
			private static final String DATASTORE_NAME = "AnalyticsDataStorage";
			private static final String AID = "ADOBEMOBILE_STOREDDEFAULTS_AID";
			private static final String IGNORE_AID = "ADOBEMOBILE_STOREDDEFAULTS_IGNORE_AID";
			private static final String VID = "ADOBEMOBILE_STOREDDEFAULTS_VISITOR_IDENTIFIER";

			private Analytics() {}
		}

		private static class Identity {
			private static final String DATASTORE_NAME = "visitorIDServiceDataStore";
			private static final String MID = "ADOBEMOBILE_PERSISTED_MID";
			private static final String BLOB = "ADOBEMOBILE_PERSISTED_MID_BLOB";
			private static final String HINT = "ADOBEMOBILE_PERSISTED_MID_HINT";
			private static final String VISITOR_IDS = "ADOBEMOBILE_VISITORID_IDS";
			private static final String VISITORID_SYNC = "ADOBEMOBILE_VISITORID_SYNC";
			private static final String VISITORID_TTL = "ADOBEMOBILE_VISITORID_TTL";
			private static final String VISITOR_ID = "ADOBEMOBILE_VISITOR_ID";
			private static final String ADVERTISING_IDENTIFIER = "ADOBEMOBILE_ADVERTISING_IDENTIFIER";
			private static final String PUSH_IDENTIFIER = "ADOBEMOBILE_PUSH_IDENTIFIER";
			private static final String PUSH_ENABLED = "ADOBEMOBILE_PUSH_ENABLED";

			private Identity() {}
		}

		private static class MobileServices {
			private static final String DATASTORE_NAME = "ADBMobileServices";
			private static final String DEFAULTS_KEY_INSTALLDATE       = "ADMS_Legacy_InstallDate";
			private static final String REFERRER_DATA_JSON_STRING             = "ADMS_Referrer_ContextData_Json_String";
			private final static String SHARED_PREFERENCES_BLACK_LIST         = "messagesBlackList";

			private static final String DEFAULTS_KEY_REFERRER_UTM_SOURCE      = "utm_source";
			private static final String DEFAULTS_KEY_REFERRER_UTM_MEDIUM      = "utm_medium";
			private static final String DEFAULTS_KEY_REFERRER_UTM_TERM        = "utm_term";
			private static final String DEFAULTS_KEY_REFERRER_UTM_CONTENT     = "utm_content";
			private static final String DEFAULTS_KEY_REFERRER_UTM_CAMPAIGN    = "utm_campaign";
			private static final String DEFAULTS_KEY_REFERRER_TRACKINGCODE    = "trackingcode";
			private MobileServices() {}
		}

		private static class Configuration {
			private static final String DATASTORE_NAME              = "AdobeMobile_ConfigState";
			private static final String PERSISTED_OVERRIDDEN_CONFIG = "config.overridden.map";
			private static final String GLOBAL_PRIVACY_KEY			= "global.privacy";

			private Configuration() {}
		}

		private V5() {}
	}

	private SharedPreferences v4DataStore;
	private SharedPreferences.Editor v4DataStoreEditor;
	private V4ToV5Migration migrationTool;

	@Before
	public void setup() {
		Context context = InstrumentationRegistry.getInstrumentation().getTargetContext();
		App.INSTANCE.setAppContext(context);
		migrationTool = new V4ToV5Migration();
		v4DataStore = App.INSTANCE.getAppContext().getSharedPreferences(V4.DATASTORE_NAME, 0);
		v4DataStoreEditor = v4DataStore.edit();
		v4DataStoreEditor.clear();
		v4DataStoreEditor.commit();
	}

	@After
	public void tearDown() {
		List<String> stores = new ArrayList<>();
		stores.add(V5.Acquisition.DATASTORE_NAME);
		stores.add(V5.Analytics.DATASTORE_NAME);
		stores.add(V5.AudienceManager.DATASTORE_NAME);
		stores.add(V5.Target.DATASTORE_NAME);
		stores.add(V5.Identity.DATASTORE_NAME);
		stores.add(V5.Configuration.DATASTORE_NAME);
		stores.add(V5.MobileServices.DATASTORE_NAME);
		stores.add(V5.Lifecycle.DATASTORE_NAME);

		NamedCollection dataStore;

		for (String store : stores) {

			dataStore = ServiceProvider.getInstance().getDataStoreService().getNamedCollection(store);

			if (dataStore != null) {
				dataStore.removeAll();
			}
		}
	}

	@Test
	public void testDataMigration_ExistingV4Data() {
		// mock acquisition data
		v4DataStoreEditor.putString(V4.Acquisition.REFERRER_DATA, "{\"acqkey\":\"acqvalue\"}");
		v4DataStoreEditor.putString(V4.Acquisition.DEFAULTS_KEY_REFERRER_UTM_SOURCE, "utm_source");
		v4DataStoreEditor.putString(V4.Acquisition.DEFAULTS_KEY_REFERRER_UTM_MEDIUM, "utm_medium");
		v4DataStoreEditor.putString(V4.Acquisition.DEFAULTS_KEY_REFERRER_UTM_TERM, "utm_term");
		v4DataStoreEditor.putString(V4.Acquisition.DEFAULTS_KEY_REFERRER_UTM_CONTENT, "utm_content");
		v4DataStoreEditor.putString(V4.Acquisition.DEFAULTS_KEY_REFERRER_UTM_CAMPAIGN, "utm_campaign");
		v4DataStoreEditor.putString(V4.Acquisition.DEFAULTS_KEY_REFERRER_TRACKINGCODE, "trackingcode");


		// mock messages data
		v4DataStoreEditor.putString(V4.Messages.SHARED_PREFERENCES_BLACK_LIST, "blacklist");

		// mock analytics data
		v4DataStoreEditor.putString(V4.Analytics.AID, "aid");
		v4DataStoreEditor.putBoolean(V4.Analytics.IGNORE_AID, true);
		v4DataStoreEditor.putLong(V4.Analytics.LAST_KNOWN_TIMESTAMP, 12345);

		// mock audience data
		v4DataStoreEditor.putString(V4.AudienceManager.USER_ID, "aamUserId");
		v4DataStoreEditor.putString(V4.AudienceManager.USER_PROFILE, "{\"aamkey\": \"aamvalue\"}");

		// mock identity data
		v4DataStoreEditor.putBoolean(V4.Identity.AID_SYNCED, true);
		v4DataStoreEditor.putString(V4.Identity.MID, "identityMid");
		v4DataStoreEditor.putString(V4.Identity.BLOB, "blob");
		v4DataStoreEditor.putString(V4.Identity.HINT, "hint");
		v4DataStoreEditor.putString(V4.Identity.VISITOR_ID, "vid");
		v4DataStoreEditor.putLong(V4.Identity.VISITOR_ID_TTL, 12345);
		v4DataStoreEditor.putLong(V4.Identity.VISITOR_ID_SYNC, 123456);
		v4DataStoreEditor.putString(V4.Identity.VISITOR_IDS, "identityIds");
		v4DataStoreEditor.putString(V4.Identity.PUSH_IDENTIFIER, "pushtoken");
		v4DataStoreEditor.putBoolean(V4.Identity.PUSH_ENABLED, true);

		// mock lifecycle data
		v4DataStoreEditor.putLong(V4.Lifecycle.INSTALL_DATE, 123456);
		v4DataStoreEditor.putLong(V4.Lifecycle.UPGRADE_DATE, 123456);
		v4DataStoreEditor.putLong(V4.Lifecycle.LAST_USED_DATE, 123456);
		v4DataStoreEditor.putString(V4.Lifecycle.OS, "os");
		v4DataStoreEditor.putString(V4.Lifecycle.APPLICATION_ID, "appid");
		v4DataStoreEditor.putInt(V4.Lifecycle.LAUNCHES, 552);
		v4DataStoreEditor.putInt(V4.Lifecycle.LAUNCHES_AFTER_UPGRADE, 3);
		v4DataStoreEditor.putBoolean(V4.Lifecycle.SUCCESFUL_CLOSE, true);
		v4DataStoreEditor.putLong(V4.Lifecycle.PAUSE_DATE, 123456);
		v4DataStoreEditor.putLong(V4.Lifecycle.START_DATE, 123456);
		v4DataStoreEditor.putString(V4.Lifecycle.LAST_VERSION, "version");
		v4DataStoreEditor.putString(V4.Lifecycle.CONTEXT_DATA, "{\"lifecyclekey\": \"lifecyclevalue\"}");

		// mock target data
		v4DataStoreEditor.putString(V4.Target.TNT_ID, "tntid");
		v4DataStoreEditor.putString(V4.Target.THIRD_PARTY_ID, "3rdpartyid");
		v4DataStoreEditor.putLong(V4.Target.LAST_TIMESTAMP, 123456);
		v4DataStoreEditor.putLong(V4.Target.COOKIE_EXPIRES, 123456);
		v4DataStoreEditor.putString(V4.Target.COOKIE_VALUE, "cookie");

		// mock configuration data
		v4DataStoreEditor.putInt(V4.Configuration.GLOBAL_PRIVACY_KEY, 1); // OptOut

		v4DataStoreEditor.commit();

		// test
		migrationTool.migrate();

		// verify v4 keys have been removed
		assertFalse(v4DataStore.contains(V4.Acquisition.REFERRER_DATA));
		assertFalse(v4DataStore.contains(V4.Analytics.AID));
		assertFalse(v4DataStore.contains(V4.Analytics.IGNORE_AID));
		assertFalse(v4DataStore.contains(V4.Analytics.LAST_KNOWN_TIMESTAMP));
		assertFalse(v4DataStore.contains(V4.AudienceManager.USER_ID));
		assertFalse(v4DataStore.contains(V4.AudienceManager.USER_PROFILE));
		assertFalse(v4DataStore.contains(V4.Identity.AID_SYNCED));
		assertFalse(v4DataStore.contains(V4.Identity.MID));
		assertFalse(v4DataStore.contains(V4.Identity.BLOB));
		assertFalse(v4DataStore.contains(V4.Identity.HINT));
		assertFalse(v4DataStore.contains(V4.Identity.VISITOR_ID));
		assertFalse(v4DataStore.contains(V4.Identity.VISITOR_ID_TTL));
		assertFalse(v4DataStore.contains(V4.Identity.VISITOR_ID_SYNC));
		assertFalse(v4DataStore.contains(V4.Identity.VISITOR_IDS));
		assertFalse(v4DataStore.contains(V4.Identity.PUSH_IDENTIFIER));
		assertFalse(v4DataStore.contains(V4.Identity.PUSH_ENABLED));
		assertFalse(v4DataStore.contains(V4.Lifecycle.INSTALL_DATE));
		assertFalse(v4DataStore.contains(V4.Lifecycle.UPGRADE_DATE));
		assertFalse(v4DataStore.contains(V4.Lifecycle.LAST_USED_DATE));
		assertFalse(v4DataStore.contains(V4.Lifecycle.OS));
		assertFalse(v4DataStore.contains(V4.Lifecycle.APPLICATION_ID));
		assertFalse(v4DataStore.contains(V4.Lifecycle.LAUNCHES));
		assertFalse(v4DataStore.contains(V4.Lifecycle.LAUNCHES_AFTER_UPGRADE));
		assertFalse(v4DataStore.contains(V4.Lifecycle.SUCCESFUL_CLOSE));
		assertFalse(v4DataStore.contains(V4.Lifecycle.PAUSE_DATE));
		assertFalse(v4DataStore.contains(V4.Lifecycle.START_DATE));
		assertFalse(v4DataStore.contains(V4.Lifecycle.LAST_VERSION));
		assertFalse(v4DataStore.contains(V4.Lifecycle.CONTEXT_DATA));
		assertFalse(v4DataStore.contains(V4.Target.TNT_ID));
		assertFalse(v4DataStore.contains(V4.Target.THIRD_PARTY_ID));
		assertFalse(v4DataStore.contains(V4.Target.LAST_TIMESTAMP));
		assertFalse(v4DataStore.contains(V4.Target.COOKIE_EXPIRES));
		assertFalse(v4DataStore.contains(V4.Target.COOKIE_VALUE));
		assertFalse(v4DataStore.contains(V4.Acquisition.REFERRER_DATA));
		assertFalse(v4DataStore.contains(V4.Acquisition.DEFAULTS_KEY_REFERRER_UTM_SOURCE));
		assertFalse(v4DataStore.contains(V4.Acquisition.DEFAULTS_KEY_REFERRER_UTM_MEDIUM));
		assertFalse(v4DataStore.contains(V4.Acquisition.DEFAULTS_KEY_REFERRER_UTM_TERM));
		assertFalse(v4DataStore.contains(V4.Acquisition.DEFAULTS_KEY_REFERRER_UTM_CONTENT));
		assertFalse(v4DataStore.contains(V4.Acquisition.DEFAULTS_KEY_REFERRER_UTM_CAMPAIGN));
		assertFalse(v4DataStore.contains(V4.Acquisition.DEFAULTS_KEY_REFERRER_TRACKINGCODE));
		assertFalse(v4DataStore.contains(V4.Messages.SHARED_PREFERENCES_BLACK_LIST));
		assertFalse(v4DataStore.contains(V4.Configuration.GLOBAL_PRIVACY_KEY));


		// verify v5 data was set
		NamedCollection v5Acquisition = ServiceProvider.getInstance().getDataStoreService().getNamedCollection(V5.Acquisition.DATASTORE_NAME);
		assertEquals("{\"acqkey\":\"acqvalue\"}", v5Acquisition.getString(V5.Acquisition.REFERRER_DATA, null));

        NamedCollection v5Analytics = ServiceProvider.getInstance().getDataStoreService().getNamedCollection(V5.Analytics.DATASTORE_NAME);
		assertEquals("aid", v5Analytics.getString(V5.Analytics.AID, null));
		assertEquals("vid", v5Analytics.getString(V5.Analytics.VID, null));
		assertEquals(true, v5Analytics.getBoolean(V5.Analytics.IGNORE_AID, false));

        NamedCollection v5AudienceManager = ServiceProvider.getInstance().getDataStoreService().getNamedCollection(V5.AudienceManager.DATASTORE_NAME);
		assertEquals("aamUserId", v5AudienceManager.getString(V5.AudienceManager.USER_ID, null));
		assertEquals(null, v5AudienceManager.getString(V5.AudienceManager.USER_PROFILE, null));

        NamedCollection v5Identity = ServiceProvider.getInstance().getDataStoreService().getNamedCollection(V5.Identity.DATASTORE_NAME);
		assertEquals("identityMid", v5Identity.getString(V5.Identity.MID, null));
		assertEquals("identityIds", v5Identity.getString(V5.Identity.VISITOR_IDS, null));
		assertEquals("blob", v5Identity.getString(V5.Identity.BLOB, null));
		assertEquals("hint", v5Identity.getString(V5.Identity.HINT, null));
		assertEquals(true, v5Identity.getBoolean(V5.Identity.PUSH_ENABLED, false));

        NamedCollection v5Lifecycle = ServiceProvider.getInstance().getDataStoreService().getNamedCollection(V5.Lifecycle.DATASTORE_NAME);
		assertEquals(123, v5Lifecycle.getLong(V5.Lifecycle.INSTALL_DATE, 0));
		assertEquals(552, v5Lifecycle.getInt(V5.Lifecycle.LAUNCHES, 0));
		assertEquals("version", v5Lifecycle.getString(V5.Lifecycle.LAST_VERSION, null));
		assertEquals(123, v5Lifecycle.getLong(V5.Lifecycle.LAST_USED_DATE, 0));
		assertEquals(true, v5Lifecycle.getBoolean(V5.Lifecycle.SUCCESFUL_CLOSE, false));

        NamedCollection v5Target = ServiceProvider.getInstance().getDataStoreService().getNamedCollection(V5.Target.DATASTORE_NAME);
		assertEquals("tntid", v5Target.getString(V5.Target.TNT_ID, null));
		assertEquals("3rdpartyid", v5Target.getString(V5.Target.THIRD_PARTY_ID, null));


        NamedCollection v5MobileServices = ServiceProvider.getInstance().getDataStoreService().getNamedCollection(V5.MobileServices.DATASTORE_NAME);
		assertEquals("utm_source", v5MobileServices.getString(V5.MobileServices.DEFAULTS_KEY_REFERRER_UTM_SOURCE, null));
		assertEquals("utm_medium", v5MobileServices.getString(V5.MobileServices.DEFAULTS_KEY_REFERRER_UTM_MEDIUM, null));
		assertEquals("utm_term", v5MobileServices.getString(V5.MobileServices.DEFAULTS_KEY_REFERRER_UTM_TERM, null));
		assertEquals("utm_content", v5MobileServices.getString(V5.MobileServices.DEFAULTS_KEY_REFERRER_UTM_CONTENT, null));
		assertEquals("utm_campaign", v5MobileServices.getString(V5.MobileServices.DEFAULTS_KEY_REFERRER_UTM_CAMPAIGN, null));
		assertEquals("trackingcode", v5MobileServices.getString(V5.MobileServices.DEFAULTS_KEY_REFERRER_TRACKINGCODE, null));

		assertEquals("blacklist", v5MobileServices.getString(V5.MobileServices.SHARED_PREFERENCES_BLACK_LIST, null));

        NamedCollection v5Configuration = ServiceProvider.getInstance().getDataStoreService().getNamedCollection(V5.Configuration.DATASTORE_NAME);
		assertEquals("{\"global.privacy\":\"optedout\"}",
					 v5Configuration.getString(V5.Configuration.PERSISTED_OVERRIDDEN_CONFIG, null));


	}

	@Test
	public void testDataMigration_SomeKeysArePreserved() {
		v4DataStoreEditor.putInt(V4.LIFETIME_VALUE, 789);
		v4DataStoreEditor.putLong(V4.Lifecycle.INSTALL_DATE, 123456);
		v4DataStoreEditor.commit();

		migrationTool.migrate();

		assertEquals(789, v4DataStore.getInt(V4.LIFETIME_VALUE, 0));
	}

	@Test
	public void testDataMigration_DoesNotThrow_WhenNullContext() {
<<<<<<< HEAD
		App.INSTANCE.resetInstance();
=======
		App.INSTANCE.setAppContext(null);
>>>>>>> ec68d5e3

		try {
			migrationTool.migrate();
		} catch (Throwable e) {
			Assert.fail("The migration tool should not throw for null app context");
		}

	}

	@Test
	public void testDataMigration_OnlyPrivacyKeyInV4_onlyMigratesConfiguration() throws Exception {
		// mock target data
		v4DataStoreEditor.putString(V4.Target.TNT_ID, "tntid");
		v4DataStoreEditor.putString(V4.Target.THIRD_PARTY_ID, "3rdpartyid");

		// mock configuration data
		v4DataStoreEditor.putInt(V4.Configuration.GLOBAL_PRIVACY_KEY, 1); // OptOut

		v4DataStoreEditor.commit();

		// test, note, Lifecycle Install key does not exist in v4
		migrationTool.migrate();

		// Target data should not get migrated or removed
		assertTrue(v4DataStore.contains(V4.Target.TNT_ID));
		assertTrue(v4DataStore.contains(V4.Target.THIRD_PARTY_ID));

		// configuration data is migrated and removed
		assertFalse(v4DataStore.contains(V4.Configuration.GLOBAL_PRIVACY_KEY));

		// verify v5 data was set
        NamedCollection v5Configuration = ServiceProvider.getInstance().getDataStoreService().getNamedCollection(V5.Configuration.DATASTORE_NAME);
		String actualOverriddenString = v5Configuration.getString(V5.Configuration.PERSISTED_OVERRIDDEN_CONFIG, null);
		JSONObject actual = new JSONObject(actualOverriddenString);

		// verify v5
		assertEquals(1, actual.length());
		assertEquals("optedout", actual.getString("global.privacy"));

        NamedCollection v5Target = ServiceProvider.getInstance().getDataStoreService().getNamedCollection(V5.Target.DATASTORE_NAME);
		assertFalse(v5Target.contains(V5.Target.TNT_ID));
		assertFalse(v5Target.contains(V5.Target.THIRD_PARTY_ID));

	}

	@Test
	public void testDataMigration_V5ConfigurationDataExistsWithoutPrivacyStatus() throws Exception {
		// mock configuration data
		v4DataStoreEditor.putInt(V4.Configuration.GLOBAL_PRIVACY_KEY, 1); // OptOut

        NamedCollection v5Configuration = ServiceProvider.getInstance().getDataStoreService().getNamedCollection(V5.Configuration.DATASTORE_NAME);

		// add existing config data
		Map<String, Object> v5ConfigMap = new HashMap<>();
		v5ConfigMap.put("global.ssl", true);

		JSONObject v5JsonObj = new JSONObject(v5ConfigMap);
		v5Configuration.setString(V5.Configuration.PERSISTED_OVERRIDDEN_CONFIG, v5JsonObj.toString());

		v4DataStoreEditor.commit();

		// test, note, Lifecycle Install key does not exist in v4
		migrationTool.migrate();

		// configuration data is migrated and removed
		assertFalse(v4DataStore.contains(V4.Configuration.GLOBAL_PRIVACY_KEY));

		String actualOverriddenString = v5Configuration.getString(V5.Configuration.PERSISTED_OVERRIDDEN_CONFIG, null);
		JSONObject actual = new JSONObject(actualOverriddenString);

		// verify v5 data was set
		assertEquals(2, actual.length());
		assertEquals("optedout", actual.getString("global.privacy"));
		assertTrue(actual.getBoolean("global.ssl"));
	}

	@Test
	public void testDataMigration_V5ConfigurationDataExistsWithExistingPrivacyStatus() throws Exception {
		// mock configuration data
		v4DataStoreEditor.putInt(V4.Configuration.GLOBAL_PRIVACY_KEY, 1); // OptOut

        NamedCollection v5Configuration = ServiceProvider.getInstance().getDataStoreService().getNamedCollection(V5.Configuration.DATASTORE_NAME);
		// add existing config data
		Map<String, Object> v5ConfigMap = new HashMap<>();
		v5ConfigMap.put("global.ssl", true);
		v5ConfigMap.put(V5.Configuration.GLOBAL_PRIVACY_KEY, "optedin");

		JSONObject v5JsonObj = new JSONObject(v5ConfigMap);
		v5Configuration.setString(V5.Configuration.PERSISTED_OVERRIDDEN_CONFIG, v5JsonObj.toString());

		v4DataStoreEditor.commit();

		// test, note, Lifecycle Install key does not exist in v4
		migrationTool.migrate();

		// configuration data is removed
		assertFalse(v4DataStore.contains(V4.Configuration.GLOBAL_PRIVACY_KEY));

		String actualOverriddenString = v5Configuration.getString(V5.Configuration.PERSISTED_OVERRIDDEN_CONFIG, null);
		JSONObject actual = new JSONObject(actualOverriddenString);

		// verify v5 data was not changed
		assertEquals(2, actual.length());
		assertEquals("optedin", actual.getString("global.privacy"));
		assertTrue(actual.getBoolean("global.ssl"));
	}

	@Test
	public void testDataMigration_V5ConfigurationDataIsNotValidJson_failsGracefully() {
		// mock configuration data
		v4DataStoreEditor.putInt(V4.Configuration.GLOBAL_PRIVACY_KEY, 1); // OptOut

        NamedCollection v5Configuration = ServiceProvider.getInstance().getDataStoreService().getNamedCollection(V5.Configuration.DATASTORE_NAME);
		// add existing config data which is not valid JSON
		v5Configuration.setString(V5.Configuration.PERSISTED_OVERRIDDEN_CONFIG, "hello world");

		v4DataStoreEditor.commit();

		// test, note, Lifecycle Install key does not exist in v4
		migrationTool.migrate();

		// v4 configuration data is removed
		assertFalse(v4DataStore.contains(V4.Configuration.GLOBAL_PRIVACY_KEY));

		// verify v5 data was not changed
		assertEquals("hello world",
					 v5Configuration.getString(V5.Configuration.PERSISTED_OVERRIDDEN_CONFIG, null));

	}

	@Test
	public void testDataMigration_V4PrivacyKeyInvalid_V5ConfigurationMigrationFails() {
		// mock configuration data
		v4DataStoreEditor.putInt(V4.Configuration.GLOBAL_PRIVACY_KEY, -1); // Invalid

        NamedCollection v5Configuration = ServiceProvider.getInstance().getDataStoreService().getNamedCollection(V5.Configuration.DATASTORE_NAME);

		v4DataStoreEditor.commit();

		// test, note, Lifecycle Install key does not exist in v4
		migrationTool.migrate();

		// configuration data is migrated and removed
		assertFalse(v4DataStore.contains(V4.Configuration.GLOBAL_PRIVACY_KEY));

		// verify v5 was not set
		assertFalse(v5Configuration.contains(V5.Configuration.PERSISTED_OVERRIDDEN_CONFIG));

	}

	@Test
	public void testDataMigration_V4PrivacyKeyOptIn_V5ConfigurationMigrationOptIn() throws Exception {
		// mock configuration data
		v4DataStoreEditor.putInt(V4.Configuration.GLOBAL_PRIVACY_KEY, 0); // v4 OptIn

        NamedCollection v5Configuration = ServiceProvider.getInstance().getDataStoreService().getNamedCollection(V5.Configuration.DATASTORE_NAME);
		v4DataStoreEditor.commit();

		// test, note, Lifecycle Install key does not exist in v4
		migrationTool.migrate();

		// configuration data is migrated and removed
		assertFalse(v4DataStore.contains(V4.Configuration.GLOBAL_PRIVACY_KEY));

		String actualOverriddenString = v5Configuration.getString(V5.Configuration.PERSISTED_OVERRIDDEN_CONFIG, null);
		JSONObject actual = new JSONObject(actualOverriddenString);

		// verify v5
		assertEquals(1, actual.length());
		assertEquals("optedin", actual.getString("global.privacy"));
	}

	@Test
	public void testDataMigration_V4PrivacyKeyOptOut_V5ConfigurationMigrationOptOut() throws Exception {
		// mock configuration data
		v4DataStoreEditor.putInt(V4.Configuration.GLOBAL_PRIVACY_KEY, 1); // v4 OptOut
		v4DataStoreEditor.commit();

		// test, note, Lifecycle Install key does not exist in v4
		migrationTool.migrate();

		// configuration data is migrated and removed
		assertFalse(v4DataStore.contains(V4.Configuration.GLOBAL_PRIVACY_KEY));

		NamedCollection v5Configuration = ServiceProvider.getInstance().getDataStoreService().getNamedCollection(V5.Configuration.DATASTORE_NAME);
		String actualOverriddenString = v5Configuration.getString(V5.Configuration.PERSISTED_OVERRIDDEN_CONFIG, null);
		JSONObject actual = new JSONObject(actualOverriddenString);

		// verify v5
		assertEquals(1, actual.length());
		assertEquals("optedout", actual.getString("global.privacy"));
	}

	@Test
	public void testDataMigration_V4PrivacyKeyUnknown_V5ConfigurationMigrationUnknown() throws Exception {
		// mock configuration data
		v4DataStoreEditor.putInt(V4.Configuration.GLOBAL_PRIVACY_KEY, 2); // v4 Unknown

        NamedCollection v5Configuration = ServiceProvider.getInstance().getDataStoreService().getNamedCollection(V5.Configuration.DATASTORE_NAME);

		v4DataStoreEditor.commit();

		// test, note, Lifecycle Install key does not exist in v4
		migrationTool.migrate();

		// configuration data is migrated and removed
		assertFalse(v4DataStore.contains(V4.Configuration.GLOBAL_PRIVACY_KEY));

		String actualOverriddenString = v5Configuration.getString(V5.Configuration.PERSISTED_OVERRIDDEN_CONFIG, null);
		JSONObject actual = new JSONObject(actualOverriddenString);

		// verify v5
		assertEquals(1, actual.length());
		assertEquals("optunknown", actual.getString("global.privacy"));
	}

	@Test
	public void testDataMigration_V5VisitorIdFromIdentityToAnalytics() throws Exception {
        NamedCollection v5Identity = ServiceProvider.getInstance().getDataStoreService().getNamedCollection(V5.Identity.DATASTORE_NAME);
        NamedCollection v5Analytics = ServiceProvider.getInstance().getDataStoreService().getNamedCollection(V5.Analytics.DATASTORE_NAME);

		assertFalse(v5Analytics.contains(V5.Analytics.VID));
		v5Identity.setString(V5.Identity.VISITOR_ID, "test-vid");

		migrationTool.migrate();

		assertEquals("test-vid", v5Analytics.getString(V5.Analytics.VID, null));
		assertFalse(v5Identity.contains(V5.Identity.VISITOR_ID));
	}

	@Test
	public void testDataMigration_V5VisitorIdNoMigrationFromIdentity() throws Exception {
        NamedCollection v5Identity = ServiceProvider.getInstance().getDataStoreService().getNamedCollection(V5.Identity.DATASTORE_NAME);
        NamedCollection v5Analytics = ServiceProvider.getInstance().getDataStoreService().getNamedCollection(V5.Analytics.DATASTORE_NAME);

		v5Analytics.setString(V5.Analytics.VID, "existing-vid");
		v5Identity.setString(V5.Identity.VISITOR_ID, "test-vid");

		migrationTool.migrate();

		assertEquals("existing-vid", v5Analytics.getString(V5.Analytics.VID, null));
		assertFalse(v5Identity.contains(V5.Identity.VISITOR_ID));
	}
}<|MERGE_RESOLUTION|>--- conflicted
+++ resolved
@@ -434,12 +434,7 @@
 
 	@Test
 	public void testDataMigration_DoesNotThrow_WhenNullContext() {
-<<<<<<< HEAD
 		App.INSTANCE.resetInstance();
-=======
-		App.INSTANCE.setAppContext(null);
->>>>>>> ec68d5e3
-
 		try {
 			migrationTool.migrate();
 		} catch (Throwable e) {
