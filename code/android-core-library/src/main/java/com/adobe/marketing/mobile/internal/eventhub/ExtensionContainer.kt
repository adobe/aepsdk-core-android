--- conflicted
+++ resolved
@@ -327,14 +327,6 @@
         EventHub.shared.unregisterExtension(extensionClass) {}
     }
 
-    override fun getHistoricalEvents(
-        eventHistoryRequests: Array<out EventHistoryRequest>?,
-        enforceOrder: Boolean,
-        handler: EventHistoryResultHandler<Int>?
-    ) {
-        EventHub.shared.eventHistory?.getEvents(eventHistoryRequests, enforceOrder, handler)
-    }
-
     // Deprecated ExtensionApi methods
     override fun setSharedEventState(
         state: MutableMap<String, Any?>?,
@@ -484,20 +476,24 @@
         extensionListenerClass: Class<T>?,
         errorCallback: ExtensionErrorCallback<ExtensionError>?,
     ): Boolean {
-<<<<<<< HEAD
-        val extensionListener = extensionListenerClass?.initWith(
-            this,
-            EventType.TYPE_WILDCARD,
-            EventSource.TYPE_WILDCARD
-        )
-=======
-        val extensionListener = extensionListenerClass?.initWith(this, EventType.WILDCARD, EventSource.WILDCARD)
->>>>>>> 083696ca
+        val extensionListener =
+            extensionListenerClass?.initWith(this, EventType.WILDCARD, EventSource.WILDCARD)
         if (extensionListener == null) {
             errorCallback?.error(ExtensionError.UNEXPECTED_ERROR)
             return false
         }
-        registerEventListener(EventType.WILDCARD, EventSource.WILDCARD) { extensionListener.hear(it) }
+        registerEventListener(
+            EventType.WILDCARD,
+            EventSource.WILDCARD
+        ) { extensionListener.hear(it) }
         return true
     }
+
+    override fun getHistoricalEvents(
+        eventHistoryRequests: Array<out EventHistoryRequest>?,
+        enforceOrder: Boolean,
+        handler: EventHistoryResultHandler<Int>?
+    ) {
+        EventHub.shared.eventHistory?.getEvents(eventHistoryRequests, enforceOrder, handler)
+    }
 }