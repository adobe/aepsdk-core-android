--- conflicted
+++ resolved
@@ -16,10 +16,7 @@
 import com.adobe.marketing.mobile.Event
 import com.adobe.marketing.mobile.LoggingMode
 import com.adobe.marketing.mobile.MobileCore
-<<<<<<< HEAD
-=======
 import com.adobe.marketing.mobile.SDKHelper
->>>>>>> 46955536
 import com.adobe.marketing.mobile.services.HttpConnecting
 import com.adobe.marketing.mobile.services.Networking
 import com.adobe.marketing.mobile.services.ServiceProvider
@@ -48,13 +45,7 @@
                 InstrumentationRegistry.getInstrumentation().targetContext.applicationContext as Application
 
             val countDownLatch = CountDownLatch(1)
-<<<<<<< HEAD
-
-            MobileCore.resetSDK()
-
-=======
             SDKHelper.resetSDK()
->>>>>>> 46955536
             ServiceProvider.getInstance().networkService = Networking { request, callback ->
                 var connection: HttpConnecting? = null
                 with(request.url) {
