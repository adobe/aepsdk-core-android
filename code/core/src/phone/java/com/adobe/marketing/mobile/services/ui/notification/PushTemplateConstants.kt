--- conflicted
+++ resolved
@@ -63,11 +63,8 @@
         const val MANUAL_CAROUSEL_START_INDEX = 0
         const val FILMSTRIP_CAROUSEL_CENTER_INDEX = 1
         const val NO_CENTER_INDEX_SET = -1
-<<<<<<< HEAD
         const val INPUT_BOX_DEFAULT_REPLY_TEXT = "Reply"
-=======
         const val PRODUCT_CATALOG_START_INDEX = 0
->>>>>>> 28c7a46f
 
         // TODO: revisit this value. should cache time be configurable rather than have a static
         // value?
@@ -119,19 +116,16 @@
         const val CAROUSEL_OPERATION_MODE = "carouselOperationMode"
         const val CAROUSEL_LAYOUT_TYPE = "carouselLayoutType"
         const val CAROUSEL_ITEMS = "carouselItems"
-<<<<<<< HEAD
         const val INPUT_BOX_HINT = "inputBoxHint"
         const val INPUT_BOX_FEEDBACK_TEXT = "feedbackText"
         const val INPUT_BOX_FEEDBACK_IMAGE = "feedbackImage"
         const val INPUT_BOX_RECEIVER_NAME = "feedbackReceiverName"
-=======
         const val CATALOG_CTA_BUTTON_TEXT = "ctaButtonText"
         const val CATALOG_CTA_BUTTON_COLOR = "ctaButtonColor"
         const val CATALOG_CTA_BUTTON_URI = "ctaButtonUri"
         const val CATALOG_LAYOUT = "displayLayout"
         const val CATALOG_ITEMS = "catalogItems"
         const val CATALOG_ITEM_INDEX = "catalogIndex"
->>>>>>> 28c7a46f
     }
 
     internal object MethodNames {
@@ -177,19 +171,16 @@
         const val REMIND_LATER_EPOCH_TIMESTAMP = "adb_rem_ts"
         const val REMIND_LATER_DELAY_SECONDS = "adb_rem_sec"
         const val CAROUSEL_OPERATION_MODE = "adb_car_mode"
-<<<<<<< HEAD
         const val INPUT_BOX_HINT = "adb_input_txt"
         const val INPUT_BOX_FEEDBACK_TEXT = "adb_feedback_txt"
         const val INPUT_BOX_FEEDBACK_IMAGE = "adb_feedback_img"
         const val INPUT_BOX_RECEIVER_NAME = "adb_input_receiver"
-=======
         const val ZERO_BEZEL_COLLAPSED_STYLE = "adb_col_style"
         const val CATALOG_CTA_BUTTON_TEXT = "adb_cta_txt"
         const val CATALOG_CTA_BUTTON_COLOR = "adb_cta_clr"
         const val CATALOG_CTA_BUTTON_URI = "adb_cta_uri"
         const val CATALOG_LAYOUT = "adb_display"
         const val CATALOG_ITEMS = "adb_items"
->>>>>>> 28c7a46f
     }
 
     internal object CarouselItemKeys {
