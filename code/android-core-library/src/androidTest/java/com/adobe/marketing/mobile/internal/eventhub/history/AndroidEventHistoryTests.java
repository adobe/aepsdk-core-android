/*
  Copyright 2022 Adobe. All rights reserved.
  This file is licensed to you under the Apache License, Version 2.0 (the "License");
  you may not use this file except in compliance with the License. You may obtain a copy
  of the License at http://www.apache.org/licenses/LICENSE-2.0
  Unless required by applicable law or agreed to in writing, software distributed under
  the License is distributed on an "AS IS" BASIS, WITHOUT WARRANTIES OR REPRESENTATIONS
  OF ANY KIND, either express or implied. See the License for the specific language
  governing permissions and limitations under the License.
 */

package com.adobe.marketing.mobile.internal.eventhub.history;

import static junit.framework.Assert.assertEquals;
import static junit.framework.Assert.assertTrue;
import static org.junit.Assert.fail;

import android.app.Activity;
import android.content.Context;

import androidx.test.core.app.ApplicationProvider;
import androidx.test.ext.junit.runners.AndroidJUnit4;
import androidx.test.platform.app.InstrumentationRegistry;

import com.adobe.marketing.mobile.Event;
import com.adobe.marketing.mobile.EventHistoryRequest;
import com.adobe.marketing.mobile.EventHistoryResultHandler;
<<<<<<< HEAD
import com.adobe.marketing.mobile.internal.context.App;
=======
import com.adobe.marketing.mobile.TestUtils;
import com.adobe.marketing.mobile.services.MockAppContextService;
import com.adobe.marketing.mobile.services.ServiceProvider;
import com.adobe.marketing.mobile.services.ServiceProviderModifier;
import com.adobe.marketing.mobile.services.internal.context.App;
>>>>>>> 46768699

import org.junit.After;
import org.junit.Before;
import org.junit.Test;
import org.junit.runner.RunWith;

import java.util.HashMap;
import java.util.Map;
import java.util.concurrent.CountDownLatch;

@RunWith(AndroidJUnit4.class)
public class AndroidEventHistoryTests {
    private AndroidEventHistory androidEventHistory;
    private HashMap<String, Object> data;
    private static final String DATABASE_NAME = "com.adobe.marketing.db.eventhistory";

    private static final AppContextProvider appContextProvider = new AppContextProvider();
    private static class AppContextProvider implements App.AppContextProvider {

        private Context context;

        public void setContext(Context context) {
            this.context = context;
        }

        @Override
        public Context getAppContext() {
            return this.context;
        }

        @Override
        public Activity getCurrentActivity() {
            return null;
        }
    }

    @Before
    public void beforeEach() {
<<<<<<< HEAD
        Context context = InstrumentationRegistry.getInstrumentation().getTargetContext();
        appContextProvider.setContext(context);
        App.getInstance().initializeApp(appContextProvider);
=======
        Context context = ApplicationProvider.getApplicationContext();

        MockAppContextService mockAppContextService = new MockAppContextService();
        mockAppContextService.appContext = context;
        ServiceProviderModifier.setAppContextService(mockAppContextService);

        TestUtils.deleteAllFilesInCacheDir(context);
>>>>>>> 46768699

        try {
            androidEventHistory = new AndroidEventHistory();
        } catch (EventHistoryDatabaseCreationException e) {
            fail(e.getLocalizedMessage());
        }

        data = new HashMap<String, Object>() {
            {
                put("key", "value");
            }
        };
    }

    @After
    public void cleanup() {
        appContextProvider.getAppContext().getDatabasePath(DATABASE_NAME).delete();
    }

    @Test
    public void testRecordEvent() throws InterruptedException {
        // setup
        final CountDownLatch latch = new CountDownLatch(1);
        final boolean[] result = new boolean[1];
        EventHistoryResultHandler<Boolean> handler = value -> {
            result[0] = value;
            latch.countDown();
        };


        Event event = new Event.Builder("name", "type", "source")
                .setEventData(data)
                .build();
        // test
        androidEventHistory.recordEvent(event, handler);
        latch.await();
        // verify record event successful
        assertTrue(result[0]);
    }

    @Test
    public void testGetEvents() throws Exception {
        // setup
        final CountDownLatch latch = new CountDownLatch(5);
        final CountDownLatch latch2 = new CountDownLatch(1);
        final int[] result = new int[1];
        EventHistoryResultHandler<Boolean> handler = result1 -> {
            assertTrue(result1);
            latch.countDown();
        };
        EventHistoryResultHandler<Integer> handler2 = value -> {
            result[0] = value;
            latch2.countDown();
        };

        for (int i = 0; i < 5; i++) {
            Event event = new Event.Builder("name", "type", "source")
                    .setEventData(data)
                    .build();
            androidEventHistory.recordEvent(event, handler);
        }

        latch.await();
        // test
        EventHistoryRequest[] requests = new EventHistoryRequest[1];
        HashMap<String, Object> mask = new HashMap<>();
        mask.put("key", "value");
        EventHistoryRequest request = new EventHistoryRequest(mask, 0, System.currentTimeMillis());
        requests[0] = request;
        androidEventHistory.getEvents(requests, false, handler2);
        latch2.await();
        // verify get events returns 5 events
        assertEquals(5, result[0]);
    }

    @Test
    public void testDeleteEvents() throws Exception {
        // setup
        final CountDownLatch latch = new CountDownLatch(5);
        final CountDownLatch latch2 = new CountDownLatch(10);
        final CountDownLatch latch3 = new CountDownLatch(1);
        final int[] result = new int[1];
        EventHistoryResultHandler<Boolean> handler = result1 -> {
            assertTrue(result1);
            latch.countDown();
        };
        EventHistoryResultHandler<Boolean> handler2 = result12 -> {
            assertTrue(result12);
            latch2.countDown();
        };
        EventHistoryResultHandler<Integer> handler3 = value -> {
            result[0] = value;
            latch3.countDown();
        };

        for (int i = 0; i < 5; i++) {
            Event event = new Event.Builder("name", "type", "source")
                    .setEventData(data)
                    .build();
            androidEventHistory.recordEvent(event, handler);
        }

        latch.await();
        Map<String, Object> data2 = new HashMap<String, Object>() {
            {
                put("key2", "value2");
            }
        };

        for (int i = 0; i < 10; i++) {
            Event event = new Event.Builder("name", "type", "source")
                    .setEventData(data2)
                    .build();
            androidEventHistory.recordEvent(event, handler2);
        }

        latch2.await();
        // test
        EventHistoryRequest[] requests = new EventHistoryRequest[1];
        HashMap<String, Object> mask = new HashMap<>();
        mask.put("key2", "value2");
        EventHistoryRequest request = new EventHistoryRequest(mask, 0, 0);
        requests[0] = request;
        androidEventHistory.deleteEvents(requests, handler3);
        latch3.await();
        // verify 10 events deleted
        assertEquals(10, result[0]);
    }
}<|MERGE_RESOLUTION|>--- conflicted
+++ resolved
@@ -15,27 +15,18 @@
 import static junit.framework.Assert.assertTrue;
 import static org.junit.Assert.fail;
 
-import android.app.Activity;
 import android.content.Context;
 
 import androidx.test.core.app.ApplicationProvider;
 import androidx.test.ext.junit.runners.AndroidJUnit4;
-import androidx.test.platform.app.InstrumentationRegistry;
 
 import com.adobe.marketing.mobile.Event;
 import com.adobe.marketing.mobile.EventHistoryRequest;
 import com.adobe.marketing.mobile.EventHistoryResultHandler;
-<<<<<<< HEAD
-import com.adobe.marketing.mobile.internal.context.App;
-=======
 import com.adobe.marketing.mobile.TestUtils;
 import com.adobe.marketing.mobile.services.MockAppContextService;
-import com.adobe.marketing.mobile.services.ServiceProvider;
 import com.adobe.marketing.mobile.services.ServiceProviderModifier;
-import com.adobe.marketing.mobile.services.internal.context.App;
->>>>>>> 46768699
 
-import org.junit.After;
 import org.junit.Before;
 import org.junit.Test;
 import org.junit.runner.RunWith;
@@ -48,35 +39,9 @@
 public class AndroidEventHistoryTests {
     private AndroidEventHistory androidEventHistory;
     private HashMap<String, Object> data;
-    private static final String DATABASE_NAME = "com.adobe.marketing.db.eventhistory";
-
-    private static final AppContextProvider appContextProvider = new AppContextProvider();
-    private static class AppContextProvider implements App.AppContextProvider {
-
-        private Context context;
-
-        public void setContext(Context context) {
-            this.context = context;
-        }
-
-        @Override
-        public Context getAppContext() {
-            return this.context;
-        }
-
-        @Override
-        public Activity getCurrentActivity() {
-            return null;
-        }
-    }
 
     @Before
     public void beforeEach() {
-<<<<<<< HEAD
-        Context context = InstrumentationRegistry.getInstrumentation().getTargetContext();
-        appContextProvider.setContext(context);
-        App.getInstance().initializeApp(appContextProvider);
-=======
         Context context = ApplicationProvider.getApplicationContext();
 
         MockAppContextService mockAppContextService = new MockAppContextService();
@@ -84,7 +49,6 @@
         ServiceProviderModifier.setAppContextService(mockAppContextService);
 
         TestUtils.deleteAllFilesInCacheDir(context);
->>>>>>> 46768699
 
         try {
             androidEventHistory = new AndroidEventHistory();
@@ -97,11 +61,6 @@
                 put("key", "value");
             }
         };
-    }
-
-    @After
-    public void cleanup() {
-        appContextProvider.getAppContext().getDatabasePath(DATABASE_NAME).delete();
     }
 
     @Test
