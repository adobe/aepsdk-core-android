--- conflicted
+++ resolved
@@ -16,15 +16,12 @@
 import android.view.ViewGroup
 import androidx.compose.runtime.mutableStateOf
 import androidx.compose.ui.platform.ComposeView
-<<<<<<< HEAD
 import com.adobe.marketing.mobile.services.ui.vnext.Alert
 import com.adobe.marketing.mobile.services.ui.vnext.FloatingButton
-=======
 import com.adobe.marketing.mobile.services.ui.vnext.AlreadyDismissed
 import com.adobe.marketing.mobile.services.ui.vnext.AlreadyHidden
 import com.adobe.marketing.mobile.services.ui.vnext.AlreadyShown
 import com.adobe.marketing.mobile.services.ui.vnext.DelegateGateNotMet
->>>>>>> 7879f939
 import com.adobe.marketing.mobile.services.ui.vnext.InAppMessage
 import com.adobe.marketing.mobile.services.ui.vnext.NoActivityToDetachFrom
 import com.adobe.marketing.mobile.services.ui.vnext.NoAttachableActivity
@@ -362,7 +359,6 @@
             verify(mockPresentationDelegate, never()).onShow(aepPresentableWithGatedDisplay)
             verify(mockPresentationStateManager, never()).onShown()
 
-<<<<<<< HEAD
             // verify that the presentation observer is not notified
             verify(mockPresentationObserver, never()).onPresentationVisible(aepPresentableWithGatedDisplay.getPresentation())
         }
@@ -476,10 +472,9 @@
 
             // verify that the presentation observer is notified of the new presentation
             verify(mockPresentationObserver).onPresentationVisible(aepPresentableWithGatedDisplay.getPresentation())
-=======
+
             // verify that the listener is notified of the error
             verify(mockPresentationListener).onError(aepPresentableWithGatedDisplay, NoAttachableActivity)
->>>>>>> 7879f939
         }
     }
 
@@ -514,13 +509,10 @@
             verify(mockPresentationDelegate, never()).onDismiss(aepPresentableWithGatedDisplay)
             verify(mockPresentationStateManager, never()).onDetached()
 
-<<<<<<< HEAD
             // verify that the presentation observer is never notified of anything
             verify(mockPresentationObserver, never()).onPresentationInvisible(aepPresentableWithGatedDisplay.getPresentation())
-=======
             // verify that the listener is notified of the error
             verify(mockPresentationListener).onError(aepPresentableWithGatedDisplay, NoActivityToDetachFrom)
->>>>>>> 7879f939
         }
     }
 
@@ -647,13 +639,10 @@
             verify(mockPresentationListener, never()).onDismiss(aepPresentableWithGatedDisplay)
             verify(mockPresentationDelegate, never()).onDismiss(aepPresentableWithGatedDisplay)
             verify(mockPresentationStateManager, never()).onDetached()
-<<<<<<< HEAD
             verify(mockPresentationObserver, never()).onPresentationInvisible(aepPresentableWithGatedDisplay.getPresentation())
-=======
 
             // verify that the listener is notified of the error
             verify(mockPresentationListener).onError(aepPresentableWithGatedDisplay, AlreadyDismissed)
->>>>>>> 7879f939
         }
     }
 
@@ -684,13 +673,10 @@
             verify(mockPresentationListener, never()).onHide(aepPresentableWithGatedDisplay)
             verify(mockPresentationDelegate, never()).onHide(aepPresentableWithGatedDisplay)
             verify(mockPresentationStateManager, never()).onHidden()
-<<<<<<< HEAD
             verify(mockPresentationObserver, never()).onPresentationInvisible(aepPresentableWithGatedDisplay.getPresentation())
-=======
 
             // verify that the listener is notified of the error
             verify(mockPresentationListener).onError(aepPresentableWithGatedDisplay, AlreadyHidden)
->>>>>>> 7879f939
         }
     }
 
