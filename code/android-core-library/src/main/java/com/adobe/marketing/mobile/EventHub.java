--- conflicted
+++ resolved
@@ -10,12 +10,7 @@
  */
 package com.adobe.marketing.mobile;
 
-<<<<<<< HEAD
 import com.adobe.marketing.mobile.internal.eventhub.EventHubError;
-=======
-import com.adobe.marketing.mobile.internal.eventhub.history.EventHistory;
-import com.adobe.marketing.mobile.internal.eventhub.history.EventHistoryResultHandler;
->>>>>>> da2cc825
 
 import java.lang.reflect.Constructor;
 import java.util.ArrayList;
@@ -46,7 +41,6 @@
  * @version 5.0
  */
 class EventHub {
-<<<<<<< HEAD
 	// shared state markers
 	/**
 	 * State that is "on the way" and will eventually be resolved.
@@ -1530,1418 +1524,4 @@
 			eventBus.dispatch(event);
 		}
 	}
-=======
-    // shared state markers
-    /**
-     * State that is "on the way" and will eventually be resolved.
-     */
-    public static final EventData SHARED_STATE_PENDING = null;
-    /**
-     * Special state that indicates that the state is not valid.
-     */
-    public static final EventData SHARED_STATE_INVALID = new EventData();
-    /**
-     * Special "marker" state that indicates that this state is equal to the next DATA/PENDING/INVALID state.
-     */
-    public static final EventData SHARED_STATE_NEXT = new EventData();
-    /**
-     * Special "marker" state that indicates that this state is equal to the previous state.
-     */
-    public static final EventData SHARED_STATE_PREV = new EventData();
-
-    private static final String STANDARD_STATE_CHANGE_EVENTNAME = "Shared state change";
-    private static final String XDM_STATE_CHANGE_EVENTNAME = "Shared state change (XDM)";
-    private static final String LOG_MODULE_WAS_NULL = "Module was null";
-    private static final String LOG_CLASS_WAS_NULL = "Extension class was null";
-    private static final String LOG_STATENAME_WAS_NULL = "StateName was null";
-    private static final String LOG_MODULE_NOT_REGISTERED = "Module (%s) is not registered";
-    private static final long DEFAULT_THREAD_POOL_KEEP_ALIVE_TIME_SECONDS = 60L;
-    private static final int ONE_TIME_LISTENER_TIMEOUT_DEFAULT_MILLISECONDS = 5000;
-    private static final String SDK_VERSION_DELIMITER = "-";
-
-    // instance variables
-    private final String logPrefix;
-    private final PlatformServices services;
-    private final ConcurrentHashMap<String, Module> activeModules;
-    private final ConcurrentHashMap<Module, ConcurrentLinkedQueue<EventListener>> moduleListeners;
-    private final ConcurrentHashMap<String, RangedResolver<EventData>> moduleSharedStates;
-    private final ConcurrentHashMap<String, RangedResolver<EventData>> moduleXdmSharedStates;
-    private final ConcurrentHashMap<String, Boolean> sharedStateCircularCheck;
-    private final LinkedList<Event> preBootEvents; // locked on bootMutex
-    private final AtomicInteger currentEventNumber;
-    private final ExecutorService threadPool;
-    private final ExecutorService eventHubThreadService;
-    protected final EventData eventHubSharedState;
-    protected final String coreVersion;
-    private WrapperType wrapperType = WrapperType.NONE;
-    private ScheduledExecutorService scheduledThreadPool;
-    private final Object scheduledThreadPoolMutex = new Object();
-    protected boolean isBooted; // locked on bootMutex
-    private final Object bootMutex = new Object();
-    private final EventBus eventBus;
-    private final List<EventPreprocessor> preprocessors = Collections.synchronizedList(new ArrayList<>());
-
-
-    /**
-     * Returns an instance of the Event Hub
-     *
-     * @param name     the name of the {@code EventHub} to be created - for logging purposes
-     * @param services instance of {@code PlatformServices} class to provide platform-specific functionality
-     * @throws IllegalArgumentException If platform services is null
-     */
-    public EventHub(final String name, final PlatformServices services) {
-        this(name, services, "undefined");
-    }
-
-    /**
-     * Returns an instance of the Event Hub
-     *
-     * @param name        the name of the {@code EventHub} to be created - for logging purposes
-     * @param services    instance of {@code PlatformServices} class to provide platform-specific functionality
-     * @param coreVersion value passed from platform to indicate the running version of core
-     * @throws IllegalArgumentException If platform services is null
-     */
-    public EventHub(final String name, final PlatformServices services, final String coreVersion) {
-        logPrefix = String.format("%s(%s)", this.getClass().getSimpleName(), name);
-
-        if (services == null) {
-            throw new IllegalArgumentException("Cannot construct EventHub without a valid platform services instance");
-        }
-
-        this.coreVersion = coreVersion;
-        this.services = services;
-        this.activeModules = new ConcurrentHashMap<String, Module>();
-        this.moduleListeners = new ConcurrentHashMap<Module, ConcurrentLinkedQueue<EventListener>>();
-        this.moduleSharedStates = new ConcurrentHashMap<String, RangedResolver<EventData>>();
-        this.moduleXdmSharedStates = new ConcurrentHashMap<String, RangedResolver<EventData>>();
-        this.currentEventNumber = new AtomicInteger(1);
-        this.preBootEvents = new LinkedList<Event>();
-        this.sharedStateCircularCheck = new ConcurrentHashMap<String, Boolean>();
-        this.threadPool = Executors.newCachedThreadPool();
-        this.eventHubThreadService = new ThreadPoolExecutor(0, 1,
-                DEFAULT_THREAD_POOL_KEEP_ALIVE_TIME_SECONDS, TimeUnit.SECONDS,
-                new LinkedBlockingQueue<Runnable>());
-        this.eventHubSharedState = getInitialEventHubSharedState();
-        this.isBooted = false;
-        this.eventBus = new EventBus();
-    }
-
-    /**
-     * Let event hub know that all the modules have been registered, so it can dispatch a booted event as the first event.
-     *
-     * @param completionCallback An optional {@link AdobeCallback} invoked after registrations are completed
-     */
-    void finishModulesRegistration(final AdobeCallback<Void> completionCallback) {
-        this.eventHubThreadService.submit(new Runnable() {
-            @Override
-            public void run() {
-                synchronized (bootMutex) {
-                    if (isBooted) {
-                        Log.trace(logPrefix, "Eventhub has already been booted");
-                        return;
-                    }
-
-                    Event bootedEvent = new Event.Builder("EventHub", EventType.HUB, EventSource.BOOTED).build();
-                    bootedEvent.setEventNumber(0);
-                    eventHubThreadService.submit(new EventRunnable(bootedEvent));
-
-                    isBooted = true;
-
-                    // generate eventhub shared state prior to releasing "pre-boot" events.
-                    createEventHubSharedState(0);
-
-                    while (preBootEvents.peek() != null) {
-                        eventHubThreadService.submit(new EventRunnable(preBootEvents.poll()));
-                    }
-
-                    if (completionCallback != null) {
-                        eventHubThreadService.submit(new Runnable() {
-                            @Override
-                            public void run() {
-                                completionCallback.call(null);
-                            }
-                        });
-                    }
-                }
-            }
-        });
-    }
-
-    /**
-     * Register an event preprocessor
-     * @param preprocessor a {@link EventPreprocessor} that processes each event before dispatching it to the EventHub
-     */
-    void registerPreprocessor(final EventPreprocessor preprocessor) {
-        synchronized (bootMutex) {
-            preprocessors.add(preprocessor);
-        }
-    }
-
-
-    /**
-     * Dispatches an event onto the Event queue
-     *
-     * @param e the event to be added to the queue
-     */
-    void dispatch(final Event e) {
-        synchronized (bootMutex) {
-            e.setEventNumber(this.currentEventNumber.getAndIncrement());
-
-            if (!this.isBooted) {
-                Log.debug(logPrefix, "Event (%s, %s) was dispatched before module registration was finished",
-                        e.getEventType().getName(), e.getEventSource().getName());
-                preBootEvents.add(e);
-            } else {
-                this.eventHubThreadService.submit(new EventRunnable(e));
-            }
-
-            final EventHistory eventHistory = MobileCore.getEventHistory();
-
-            // record the event in the event history  database if the event has a mask
-            if (eventHistory != null && e.getMask() != null) {
-                final EventHistoryResultHandler<Boolean> handler = new EventHistoryResultHandler<Boolean>() {
-                    @Override
-                    public void call(final Boolean value) {
-                        Log.trace(logPrefix, value ? "Successfully inserted an Event into EventHistory database" :
-                                "Failed to insert an Event into EventHistory database");
-                    }
-                };
-                eventHistory.recordEvent(e, handler);
-            }
-        }
-    }
-
-    /**
-     * Creates a shared state for this module, then sends an event ( the event and the state will have the same event number )
-     *
-     * @param module      module instance to create the shared state
-     * @param sharedState {@code EventData} object containing the state to save
-     * @param event       the event to be dispatched to {@code EventHub}
-     */
-    void createSharedStateAndDispatchEvent(final Module module, final EventData sharedState,
-                                           final Event event) throws InvalidModuleException {
-        createSharedStateAndDispatchEvent(module, sharedState, event, SharedStateType.STANDARD);
-    }
-
-    /**
-     * Creates a shared state for this module, then sends an event ( the event and the state will have the same event number )
-     *
-     * @param module          module instance to create the shared state
-     * @param sharedState     {@code EventData} object containing the state to save
-     * @param event           the event to be dispatched to {@code EventHub}
-     * @param sharedStateType the type of shared state to be created
-     */
-    void createSharedStateAndDispatchEvent(final Module module, final EventData sharedState, final Event event,
-                                           final SharedStateType sharedStateType) throws InvalidModuleException {
-        event.setEventNumber(this.currentEventNumber.getAndIncrement());
-        createSharedState(module, event.getEventNumber(), sharedState, sharedStateType);
-        this.eventHubThreadService.submit(new EventRunnable(event));
-    }
-
-    /**
-     * Checks if a module with the provided name is already registered. The comparison is not case-sensitive,
-     * the names will be lower cased before the compare.
-     * <p>
-     * This method iterates through the modules list without a mutex, and is supposed to be called from a thread safe method
-     *
-     * @param moduleName the {@link String} module name to search for
-     * @return the status of the search
-     */
-    private boolean isRegisteredModule(final String moduleName) {
-        if (moduleName == null) {
-            return false;
-        }
-
-        return activeModules.containsKey(normalizeName(moduleName));
-    }
-
-    /**
-     * Returns the lower cased name
-     *
-     * @param name {@link String} name to be normalized
-     * @return the lower case name
-     */
-    private String normalizeName(final String name) {
-        return name != null ? name.toLowerCase() : null;
-    }
-
-    /**
-     * Interface for receiving callbacks when a module is registered
-     */
-    protected interface RegisterModuleCallback {
-        void registered(Module module);
-    }
-
-    /**
-     * Registers a module with the event hub. Modules must extend {@code Module}
-     *
-     * @param moduleClass a class that extends {@link Module}
-     * @param callback    class implementing {@code RegisterModuleCallback} called if module successfully registers
-     * @throws InvalidModuleException will be thrown if the {@code moduleClass} is null
-     */
-    protected void registerModuleWithCallback(final Class<? extends Module> moduleClass,
-                                              final RegisterModuleCallback callback) throws InvalidModuleException {
-        registerModuleWithCallback(moduleClass, null, callback);
-    }
-
-
-    protected void registerModuleWithCallback(final Class<? extends Module> moduleClass,
-                                              final ModuleDetails moduleDetails,
-                                              final RegisterModuleCallback callback) throws InvalidModuleException {
-        if (moduleClass == null) {
-            throw new InvalidModuleException(LOG_CLASS_WAS_NULL);
-        }
-
-        // register the module on the event hub thread
-        final EventHub hub = this;
-        Future<?> f = this.eventHubThreadService.submit(new Runnable() {
-            @Override
-            public void run() {
-                try {
-                    Module module;
-
-                    // check, not to register modules have same class name
-                    for (Module activeModule : hub.getActiveModules()) {
-                        if (activeModule.getClass().getName().equalsIgnoreCase(moduleClass.getName())) {
-                            Log.warning(logPrefix, "Failed to register extension, an extension with the same name (%s) already exists",
-                                    activeModule.getModuleName());
-                            return;
-                        }
-                    }
-
-                    if (InternalModule.class.isAssignableFrom(moduleClass)) {
-                        Constructor<? extends Module> moduleConstructor = moduleClass.getDeclaredConstructor(EventHub.class,
-                                PlatformServices.class);
-                        moduleConstructor.setAccessible(true);
-                        module = moduleConstructor.newInstance(hub, services);
-                    } else {
-                        Constructor<? extends Module> moduleConstructor = moduleClass.getDeclaredConstructor(EventHub.class);
-                        moduleConstructor.setAccessible(true);
-                        module = moduleConstructor.newInstance(hub);
-                    }
-
-                    // check, not to register modules have same "module name"
-                    if (isRegisteredModule(module.getModuleName())) {
-                        Log.warning(logPrefix, "Failed to register extension, an extension with the same name (%s) already exists",
-                                module.getModuleName());
-                        return;
-                    }
-
-                    // set the module details that got passed in
-                    module.setModuleDetails(moduleDetails);
-                    addModuleToEventHubSharedState(module);
-
-                    activeModules.put(normalizeName(module.getModuleName()), module);
-                    moduleListeners.put(module, new ConcurrentLinkedQueue<EventListener>());
-
-                    if (callback != null) {
-                        callback.registered(module);
-                    }
-
-                } catch (Exception e) {
-                    Log.error(logPrefix, "Unable to create instance of provided extension %s: %s", moduleClass.getSimpleName(), e);
-                }
-            }
-        });
-    }
-
-    /**
-     * Registers a module with the event hub. Modules must extend {@code Module}
-     *
-     * @param moduleClass a class that extends {@link Module}
-     * @throws InvalidModuleException will be thrown if the {@code moduleClass} is null
-     */
-    final void registerModule(final Class<? extends Module> moduleClass) throws InvalidModuleException {
-        registerModuleWithCallback(moduleClass, null);
-    }
-
-    final void registerModule(final Class<? extends Module> moduleClass,
-                              final ModuleDetails moduleDetails) throws InvalidModuleException {
-        registerModuleWithCallback(moduleClass, moduleDetails, null);
-    }
-
-    /**
-     * Registers an extension with the event hub. Extensions must extend {@code Extension}
-     * <p>
-     * When the registration is completed, the extension class will be initialized with the {@link ExtensionApi}
-     *
-     * @param extensionClass a class that extends {@link Extension}
-     * @param <T>            type of the extension class
-     * @throws InvalidModuleException will be thrown if the {@code extensionClass} is null
-     */
-    final <T extends Extension>
-    void registerExtension(final Class<T> extensionClass) throws InvalidModuleException {
-        if (extensionClass == null) {
-            throw new InvalidModuleException(LOG_CLASS_WAS_NULL);
-        }
-
-        // register the module on the event hub thread
-        final EventHub hub = this;
-        this.eventHubThreadService.submit(new Runnable() {
-            @Override
-            public void run() {
-                try {
-                    ExtensionApi module = new ExtensionApi(hub);
-
-                    Constructor<T> moduleConstructor = extensionClass.getDeclaredConstructor(ExtensionApi.class);
-                    moduleConstructor.setAccessible(true);
-                    final Extension extension = moduleConstructor.newInstance(module);
-
-
-                    if (StringUtils.isNullOrEmpty(extension.getName())) {
-                        Log.error(logPrefix, "Failed to register extension, extension name should not be null or empty",
-                                extension.getName());
-                        extension.onUnexpectedError(new ExtensionUnexpectedError(
-                                String.format("Failed to register extension with name (%s), %s class",
-                                        extension.getName(), extensionClass.getSimpleName()),
-                                ExtensionError.BAD_NAME));
-                        return;
-                    }
-
-                    if (isRegisteredModule(extension.getName())) {
-                        Log.error(logPrefix, "Failed to register extension, an extension with the same name (%s) already exists",
-                                extension.getName());
-                        extension.onUnexpectedError(new ExtensionUnexpectedError(
-                                String.format("Failed to register extension with name %s, %s class",
-                                        extension.getName(), extensionClass.getSimpleName()),
-                                ExtensionError.DUPLICATE_NAME));
-                        return;
-                    }
-
-                    activeModules.put(normalizeName(extension.getName()), module);
-
-                    moduleListeners.putIfAbsent(module, new ConcurrentLinkedQueue<EventListener>());
-
-                    module.setExtension(extension);
-
-                    // add external module details to event hub shared state
-                    module.setModuleDetails(new ModuleDetails() {
-                        @Override
-                        public String getName() {
-                            return extension.getFriendlyName();
-                        }
-
-                        @Override
-                        public String getVersion() {
-                            return extension.getVersion();
-                        }
-
-                        @Override
-                        public Map<String, String> getAdditionalInfo() {
-                            return new HashMap<String, String>();
-                        }
-                    });
-                    addModuleToEventHubSharedState(module);
-
-                    Log.debug(logPrefix, "Extension with name %s was registered successfully", module.getModuleName());
-                } catch (Exception e) {
-                    Log.error(logPrefix, "Unable to create instance of provided extension %s: %s", extensionClass.getSimpleName(), e);
-                }
-            }
-        });
-    }
-
-    /**
-     * Unregisters a Module
-     * <p>
-     * This will remove all listeners, and will drop all references to the Module OneTime blocks that have been
-     * registered by the module will continue to exist until they execute
-     * If the {@code module} is a 3rd party extension, {@link ExtensionApi#onUnregistered()} will be called when the
-     * extension is unregistered
-     *
-     * @param module the instance of a Module class to unregister from the event loop
-     * @throws InvalidModuleException will be thrown if the module is null
-     */
-    final void unregisterModule(final Module module) throws InvalidModuleException {
-        if (module == null) {
-            throw new InvalidModuleException(LOG_MODULE_WAS_NULL);
-        }
-
-        // unregister the module on the event hub thread
-        this.eventHubThreadService.submit(new Runnable() {
-            @Override
-            public void run() {
-
-                if (!isRegisteredModule(module.getModuleName())) {
-                    Log.error(logPrefix, "Failed to unregister module, " + LOG_MODULE_NOT_REGISTERED, module.getModuleName());
-                    return;
-                }
-
-                final Collection<EventListener> thisModulesListeners = moduleListeners.remove(module);
-
-                if (thisModulesListeners != null) {
-                    for (EventListener listener : thisModulesListeners) {
-                        eventBus.removeListener(listener);
-                    }
-                }
-
-                activeModules.remove(normalizeName(module.getModuleName()));
-
-                try {
-                    module.onUnregistered();
-                } catch (Exception e) {
-                    Log.error(logPrefix, "%s.onUnregistered() threw %s", module.getClass().getSimpleName(), e);
-                }
-            }
-        });
-
-        removeModuleFromEventHubSharedState(module);
-    }
-
-    /**
-     * Registers an event listener for a module
-     *
-     * @param module        module instance to register listener with
-     * @param type          {@code EventType} to listen for
-     * @param source        {@code EventSource} to listen for
-     * @param pairID        pairID for one-time event.  May be {@code null}
-     * @param listenerClass class definition that extends {@code ModuleEventListener<T>}
-     * @param <T>           type of the listener class
-     * @throws InvalidModuleException if module is null
-     */
-    final <T extends ModuleEventListener<?>>
-    void registerModuleListener(final Module module,
-                                final EventType type,
-                                final EventSource source,
-                                final String pairID,
-                                final Class<T> listenerClass) throws InvalidModuleException {
-
-        if (module == null) {
-            throw new InvalidModuleException(LOG_MODULE_WAS_NULL);
-        }
-
-        if (listenerClass == null || type == null || source == null) {
-            Log.debug(logPrefix, "%s (listenerClass, type or source), failed to register listener", Log.UNEXPECTED_NULL_VALUE);
-            return;
-        }
-
-        // register the module listener on the event hub thread
-        this.eventHubThreadService.submit(new Runnable() {
-            @Override
-            public void run() {
-
-                // make sure module is registered
-                if (!isRegisteredModule(module.getModuleName())) {
-                    Log.error(logPrefix, "Failed to register listener, " + LOG_MODULE_NOT_REGISTERED, module.getModuleName());
-                    return;
-                }
-
-                // unregister listener if already registered
-                unregisterListenerIfPresent(module, type, source);
-
-                // first try to find a constructor using the instance class (normal case)
-                Class expectedModuleClass = module.getClass();
-                Constructor<T> listenerConstructor = null;
-
-                boolean isExtensionListener;
-
-                try {
-                    // try the extension listener case first
-                    listenerConstructor = listenerClass.getDeclaredConstructor(expectedModuleClass,
-                            String.class, String.class);
-                    isExtensionListener = true;
-                } catch (NoSuchMethodException error) {
-                    // not an extension listener, try to register an internal listener instead
-                    isExtensionListener = false;
-                }
-
-                if (!isExtensionListener) {
-                    try {
-                        // try the regular listener constructor
-                        listenerConstructor = listenerClass.getDeclaredConstructor(expectedModuleClass,
-                                EventType.class,
-                                EventSource.class);
-                    } catch (NoSuchMethodException firstTryError) {
-
-                        // next try using the instances classes parent class (mocking case)
-                        expectedModuleClass = expectedModuleClass.getSuperclass();
-
-                        try {
-                            listenerConstructor = listenerClass.getDeclaredConstructor(expectedModuleClass,
-                                    EventType.class,
-                                    EventSource.class);
-
-                        } catch (NoSuchMethodException secondTryError) {
-                            Log.error(logPrefix, "Failed to find a constructor for class %s (%s)",
-                                    listenerClass.getSimpleName(), secondTryError);
-
-                            // if this is an extension, call the error callback
-                            if (ExtensionApi.class.isAssignableFrom(module.getClass())) {
-                                ExtensionApi ext = (ExtensionApi) module;
-                                ext.getExtension().onUnexpectedError(new ExtensionUnexpectedError("Failed to register listener",
-                                        ExtensionError.UNEXPECTED_ERROR));
-                            }
-                        }
-                    }
-                }
-
-                if (listenerConstructor != null) {
-                    try {
-                        // construct the listener
-                        listenerConstructor.setAccessible(true);
-                        T listener;
-
-                        if (isExtensionListener) {
-                            listener = listenerConstructor.newInstance(module, type.getName(), source.getName());
-                        } else {
-                            listener = listenerConstructor.newInstance(module, type, source);
-                        }
-
-                        // This allows EventHubTest tests to work without registering a module
-                        moduleListeners.putIfAbsent(module, new ConcurrentLinkedQueue<EventListener>());
-                        ConcurrentLinkedQueue<EventListener> moduleSpecificListeners = moduleListeners.get(module);
-
-                        // add the listener to the modules queue of listeners
-                        moduleSpecificListeners.add(listener);
-
-                        // add the listener to the event hub map of listeners
-                        eventBus.addListener(listener, type, source, pairID);
-
-                    } catch (Exception e) {
-                        Log.error(logPrefix, "Failed to register listener for class %s (%s)",
-                                listenerClass.getSimpleName(), e);
-
-                        // if this is an extension, call the error callback
-                        if (ExtensionApi.class.isAssignableFrom(module.getClass())) {
-                            ExtensionApi ext = (ExtensionApi) module;
-                            ext.getExtension().onUnexpectedError(new ExtensionUnexpectedError("Failed to register listener", e,
-                                    ExtensionError.UNEXPECTED_ERROR));
-                        }
-                    }
-                }
-            }
-        });
-
-    }
-
-    /**
-     * Registers a one-time block with the event hub
-     * a one-time block is an event handler that will cease to function after it successfully 'hears' one event
-     *
-     * @param type   the {@code EventType} of an event to listen for
-     * @param source the {@code EventSource} of an event to listen for
-     * @param pairID optional pairID to listen for -- this is primarily used for request/response events
-     * @param block  the block to call when the event is heard
-     * @see #registerOneTimeListener(String, Module.OneTimeListenerBlock)
-     * @deprecated this method is deprecated, please use {@link #registerOneTimeListener(String, Module.OneTimeListenerBlock)} instead
-     */
-    @Deprecated
-    void registerOneTimeListener(final EventType type,
-                                 final EventSource source,
-                                 final String pairID,
-                                 final Module.OneTimeListenerBlock block) {
-        registerOneTimeListener(pairID, block);
-    }
-
-    void registerOneTimeListener(final String pairID,
-                                 final Module.OneTimeListenerBlock block) {
-        registerOneTimeListener(pairID, block, null, 0);
-    }
-
-    /**
-     * Registers a one-time block with the {@code EventHub}. An one-time block is an {@code Event} handler that will
-     * cease to function after it successfully 'hears' one event. The one-time listener will also be unregistered by
-     * the event hub after the event is received. Use the default timeout value of 5000ms.
-     *
-     * @param pairID                 optional pairID to listen for -- this is primarily used for request/response events
-     * @param block                  the block to call when the event is heard
-     * @param adobeCallbackWithError the block to call when there is error or timeout
-     */
-    void registerOneTimeListener(final String pairID,
-                                 final Module.OneTimeListenerBlock block,
-                                 final AdobeCallbackWithError adobeCallbackWithError) {
-        registerOneTimeListener(pairID, block, adobeCallbackWithError, ONE_TIME_LISTENER_TIMEOUT_DEFAULT_MILLISECONDS);
-
-    }
-
-    /**
-     * Registers an event listener for the provided event type and source.
-     *
-     * @param eventType   the type of the listened event
-     * @param eventSource the source of the listened event
-     * @param callback    {@link AdobeCallbackWithError#call(Object)} will be called when the listened event is heard
-     */
-    void registerEventListener(final EventType eventType, final EventSource eventSource,
-                               final AdobeCallbackWithError<Event> callback) {
-        if (callback == null) {
-            Log.debug(logPrefix, "%s (callback), failed to register the event listener", Log.UNEXPECTED_NULL_VALUE);
-            return;
-        }
-
-        this.eventHubThreadService.submit(new Runnable() {
-            @Override
-            public void run() {
-                try {
-                    eventBus.addListener(new EventListener() {
-                        @Override
-                        public void hear(final Event e) {
-                            callback.call(e);
-                        }
-
-                        @Override
-                        public void onUnregistered() {
-                        }
-
-                        @Override
-                        public EventSource getEventSource() {
-                            return eventSource;
-                        }
-
-                        @Override
-                        public EventType getEventType() {
-                            return eventType;
-                        }
-                    }, eventType, eventSource, null);
-
-                } catch (Exception e) {
-                    Log.error(logPrefix, "Failed to register the event listener - (%s)", e);
-                }
-            }
-        });
-    }
-
-    /**
-     * Registers a one-time block with the {@code EventHub}. An one-time block is an {@code Event} handler that will
-     * cease to function after it successfully 'hears' one event. The one-time listener will also be unregistered by
-     * the event hub after the event is received.
-     *
-     * @param pairID                 optional pairID to listen for -- this is primarily used for request/response events
-     * @param block                  the block to call when the event is heard
-     * @param adobeCallbackWithError the block to call when there is error or timeout
-     * @param timeoutInMilliSec      the timeout value in milliseconds
-     */
-    void registerOneTimeListener(final String pairID,
-                                 final Module.OneTimeListenerBlock block,
-                                 final AdobeCallbackWithError adobeCallbackWithError,
-                                 final int timeoutInMilliSec) {
-
-        if (block == null) {
-            Log.debug(logPrefix, "%s (callback block), failed to register one-time listener", Log.UNEXPECTED_NULL_VALUE);
-
-            if (adobeCallbackWithError != null) {
-                adobeCallbackWithError.fail(AdobeError.CALLBACK_NULL);
-            }
-
-            return;
-        }
-
-        final OneTimeListener oneTimeListener = new OneTimeListener(block);
-        // register the one-time listener on the event hub thread
-        this.eventHubThreadService.submit(new Runnable() {
-            @Override
-            public void run() {
-
-                try {
-                    eventBus.addListener(oneTimeListener, null, null, pairID);
-
-                } catch (Exception e) {
-                    Log.error(logPrefix, "Failed to register one-time listener", e);
-                }
-            }
-        });
-
-        if (timeoutInMilliSec > 0 && adobeCallbackWithError != null) {
-            ScheduledExecutorService scheduledThreadPool = getScheduledExecutorService();
-            scheduledThreadPool.schedule(new Runnable() {
-                @Override
-                public void run() {
-                    if (oneTimeListener.isCalled()) {
-                        return;
-                    }
-
-                    oneTimeListener.cancel();
-                    eventHubThreadService.submit(new Runnable() {
-                        @Override
-                        public void run() {
-                            eventBus.removeListener(oneTimeListener, null, null, pairID);
-                        }
-                    });
-                    adobeCallbackWithError.fail(AdobeError.CALLBACK_TIMEOUT);
-
-                }
-            }, timeoutInMilliSec, TimeUnit.MILLISECONDS);
-        }
-
-
-    }
-
-    private ScheduledExecutorService getScheduledExecutorService() {
-        if (scheduledThreadPool == null) {
-            synchronized (scheduledThreadPoolMutex) {
-                if (scheduledThreadPool == null) {
-                    scheduledThreadPool = Executors.newSingleThreadScheduledExecutor();
-                }
-            }
-        }
-
-        return scheduledThreadPool;
-    }
-
-    /**
-     * Private method that unregisters a specific listener. Assumes that it is running on the event hub thread.
-     *
-     * @param module module instance to unregister listener with
-     * @param type   the {@code EventType} of an event to listen for
-     * @param source the {@code EventSource} of an event to listen for
-     * @return {@code boolean} true if a listener was found and removed, false otherwise
-     */
-    private boolean unregisterListenerIfPresent(final Module module, final EventType type, final EventSource source) {
-
-        // check if listeners are registered for this module
-        boolean listenerExist = false;
-
-        final ConcurrentLinkedQueue<EventListener> moduleSpecificListeners = moduleListeners.get(module);
-
-        if (moduleSpecificListeners == null || moduleSpecificListeners.isEmpty()) {
-            return false;
-        }
-
-        for (EventListener listener : moduleSpecificListeners) {
-            if (listener.getEventSource().equals(source) && listener.getEventType().equals(type)) {
-                listenerExist = true;
-                moduleSpecificListeners.remove(listener);
-                this.eventBus.removeListener(listener);
-            }
-        }
-
-        return listenerExist;
-    }
-
-    /**
-     * Unregisters all listeners that match a type/source pair from the {@code Module} and the
-     * {@code EventHub}
-     *
-     * @param module module instance to unregister listener for
-     * @param type   the {@code EventType} of an event to listen for
-     * @param source the {@code EventSource} of an event to listen for
-     * @throws InvalidModuleException if module is null or not registered with this event hub
-     */
-    final void unregisterModuleListener(final Module module, final EventType type,
-                                        final EventSource source) throws InvalidModuleException {
-        if (module == null) {
-            throw new InvalidModuleException(LOG_MODULE_WAS_NULL);
-        }
-
-        // un-register the module listener on the event hub thread
-        this.eventHubThreadService.submit(new Runnable() {
-            @Override
-            public void run() {
-                if (!unregisterListenerIfPresent(module, type, source)) {
-                    Log.debug(logPrefix, "Failed to unregister listener (no registered listener)");
-                }
-            }
-        });
-
-    }
-
-    /**
-     * For testing, get a collection of all the active modules
-     *
-     * @return the collection of active modules
-     */
-    final Collection<Module> getActiveModules() {
-        return this.activeModules.values();
-    }
-
-
-    /**
-     * @return instance of {@code PlatformServices} that is associated with this {@code EventHub}
-     */
-    final PlatformServices getPlatformServices() {
-        return this.services;
-    }
-
-    /**
-     * Creates a shared state object for the given module versioned at the current event for this hub
-     *
-     * @param module  Module that owns this shared state
-     * @param version int version that this configuration should begin to be valid for
-     * @param state   EventData object containing the state to share. Must be data,
-     *                {@link EventHub#SHARED_STATE_PENDING}, or {@link EventHub#SHARED_STATE_INVALID}
-     * @throws InvalidModuleException if the provided module is null or the provided module has a null
-     *                                sharedStateName()
-     **/
-    void createSharedState(final Module module, final int version,
-                           final EventData state) throws InvalidModuleException {
-        createOrUpdateSharedStateCommon(module, version, state, true, false, SharedStateType.STANDARD);
-    }
-
-    /**
-     * Updates an existing {@link EventHub#SHARED_STATE_PENDING} for the given module and version
-     *
-     * @param module  Module to update the shared state for
-     * @param version int version to update
-     * @param state   new state to replace with existing state. Must be data, {@link EventHub#SHARED_STATE_PENDING},
-     *                {@link EventHub#SHARED_STATE_INVALID}, {@link EventHub#SHARED_STATE_NEXT}, or {@link EventHub#SHARED_STATE_PREV}.
-     * @throws InvalidModuleException if the provided module is null or the provided module has a null
-     *                                sharedStateName()
-     **/
-    void updateSharedState(final Module module, final int version,
-                           final EventData state) throws InvalidModuleException {
-        createOrUpdateSharedStateCommon(module, version, state, false, true, SharedStateType.STANDARD);
-    }
-
-    /**
-     * Creates or updates a shared state object for the given {@code module} and {@code version}.
-     * If no shared state exists for the module at the given version, then one is created with the given state.
-     * If a shared state already exists for the module at the given version and the state
-     * is {@link EventHub#SHARED_STATE_PENDING}, then the state is updated with the given state.
-     * <p>
-     * Only for use by Module.
-     *
-     * @param module  Module that owns this shared state
-     * @param version version of the existing shared state to add or replace
-     * @param state   {@link EventData} object containing the state to share. Must be data,
-     *                {@link EventHub#SHARED_STATE_PENDING}, or {@link EventHub#SHARED_STATE_INVALID}
-     *                when creating or data, {@link EventHub#SHARED_STATE_PENDING}, {@link EventHub#SHARED_STATE_INVALID},
-     *                {@link EventHub#SHARED_STATE_NEXT}, or {@link EventHub#SHARED_STATE_PREV} when updating
-     * @throws InvalidModuleException if the provided module is null.
-     **/
-    void createOrUpdateSharedState(final Module module,
-                                   final int version,
-                                   final EventData state) throws InvalidModuleException {
-        createOrUpdateSharedStateCommon(module, version, state, true, true, SharedStateType.STANDARD);
-
-    }
-
-    /**
-     * Creates a shared state object for the given module versioned at the current event number for this hub.
-     * <p>
-     * NOTE: Do not call this method if the {@code module} also calls {@link #createSharedState(Module, int, EventData)}
-     * or {@link #createOrUpdateSharedState(Module, int, EventData)}. It may lead to data loss when attempting
-     * to create a shared state.
-     *
-     * @param module Module that owns this shared state
-     * @param state  EventData object containing the state to share. Must be data,
-     *               {@link EventHub#SHARED_STATE_PENDING}, or {@link EventHub#SHARED_STATE_INVALID}
-     * @throws InvalidModuleException if the provided module is null or the provided module has a null
-     *                                sharedStateName()
-     **/
-    void createOrUpdateSharedState(final Module module,
-                                   final EventData state) throws InvalidModuleException {
-        int version = currentEventNumber.get();
-        // as this is a new state version, only create and not update
-        createOrUpdateSharedStateCommon(module, version, state, true, false, SharedStateType.STANDARD);
-
-    }
-
-    /**
-     * Creates a shared state object for the given module versioned at the current event for this hub
-     *
-     * @param module          Module that owns this shared state
-     * @param version         int version that this configuration should begin to be valid for
-     * @param state           EventData object containing the state to share. Must be data,
-     *                        {@link EventHub#SHARED_STATE_PENDING}, or {@link EventHub#SHARED_STATE_INVALID}
-     * @param sharedStateType the type of shared state to be created
-     * @throws InvalidModuleException if the provided module is null or the provided module has a null
-     *                                sharedStateName()
-     **/
-    void createSharedState(final Module module, final int version,
-                           final EventData state, final SharedStateType sharedStateType) throws InvalidModuleException {
-        createOrUpdateSharedStateCommon(module, version, state, true, false, sharedStateType);
-    }
-
-    /**
-     * Updates an existing {@link EventHub#SHARED_STATE_PENDING} for the given module and version
-     *
-     * @param module          Module to update the shared state for
-     * @param version         int version to update
-     * @param state           new state to replace with existing state. Must be data, {@link EventHub#SHARED_STATE_PENDING},
-     *                        {@link EventHub#SHARED_STATE_INVALID}, {@link EventHub#SHARED_STATE_NEXT}, or {@link EventHub#SHARED_STATE_PREV}.
-     * @param sharedStateType the type of shared state to be updated
-     * @throws InvalidModuleException if the provided module is null or the provided module has a null
-     *                                sharedStateName()
-     **/
-    void updateSharedState(final Module module, final int version,
-                           final EventData state, final SharedStateType sharedStateType) throws InvalidModuleException {
-        createOrUpdateSharedStateCommon(module, version, state, false, true, sharedStateType);
-    }
-
-    /**
-     * Creates or updates a shared state object for the given {@code module} and {@code version}.
-     * If no shared state exists for the module at the given version, then one is created with the given state.
-     * If an shared state already exists for the module at the given version and the state
-     * is {@link EventHub#SHARED_STATE_PENDING}, then the state is updated with the given state.
-     * <p>
-     * Only for use by Module.
-     *
-     * @param module          Module that owns this shared state
-     * @param version         version of the existing shared state to add or replace
-     * @param state           {@link EventData} object containing the state to share. Must be data,
-     *                        {@link EventHub#SHARED_STATE_PENDING}, or {@link EventHub#SHARED_STATE_INVALID}
-     *                        when creating or data, {@link EventHub#SHARED_STATE_PENDING}, {@link EventHub#SHARED_STATE_INVALID},
-     *                        {@link EventHub#SHARED_STATE_NEXT}, or {@link EventHub#SHARED_STATE_PREV} when updating
-     * @param sharedStateType the type of shared state to be created
-     * @throws InvalidModuleException if the provided module is null.
-     **/
-    void createOrUpdateSharedState(final Module module,
-                                   final int version,
-                                   final EventData state,
-                                   final SharedStateType sharedStateType) throws InvalidModuleException {
-        createOrUpdateSharedStateCommon(module, version, state, true, true, sharedStateType);
-
-    }
-
-    /**
-     * Creates a shared state object for the given module versioned at the current event number for this hub.
-     * <p>
-     * NOTE: Do not call this method if the {@code module} also calls {@link #createSharedState(Module, int, EventData)}
-     * or {@link #createOrUpdateSharedState(Module, int, EventData)}. It may lead to data loss when attempting
-     * to create an shared state.
-     *
-     * @param module          Module that owns this shared state
-     * @param state           EventData object containing the state to share. Must be data,
-     *                        {@link EventHub#SHARED_STATE_PENDING}, or {@link EventHub#SHARED_STATE_INVALID}
-     * @param sharedStateType the type of shared state to be created or updated
-     * @throws InvalidModuleException if the provided module is null or the provided module has a null
-     *                                sharedStateName()
-     **/
-    void createOrUpdateSharedState(final Module module,
-                                   final EventData state, final SharedStateType sharedStateType) throws InvalidModuleException {
-        int version = currentEventNumber.get();
-        // as this is a new state version, only create and not update
-        createOrUpdateSharedStateCommon(module, version, state, true, false, sharedStateType);
-
-    }
-
-    /**
-     * Common helper method for creating and update shared states.
-     *
-     * @param module          Module that owns this shared state
-     * @param version         version of the existing shared state to add or replace
-     * @param state           {@link EventData} object containing the state to share. Must be data,
-     *                        {@link EventHub#SHARED_STATE_PENDING}, or {@link EventHub#SHARED_STATE_INVALID}
-     *                        when creating or data, {@link EventHub#SHARED_STATE_PENDING}, {@link EventHub#SHARED_STATE_INVALID},
-     *                        {@link EventHub#SHARED_STATE_NEXT}, or {@link EventHub#SHARED_STATE_PREV} when updating
-     * @param shouldCreate    if this method should attempt to create a new shared state
-     * @param shouldUpdate    if this method should attempt to update an existing shared state
-     * @param sharedStateType type of shared state
-     * @throws InvalidModuleException if the provided module is null or the provided module has a null
-     *                                sharedStateName()
-     */
-    private void createOrUpdateSharedStateCommon(final Module module, final int version,
-                                                 final EventData state, final boolean shouldCreate, final boolean shouldUpdate, final SharedStateType sharedStateType)
-            throws InvalidModuleException {
-        if (module == null) {
-            throw new InvalidModuleException(LOG_MODULE_WAS_NULL);
-        }
-
-        final String stateName = module.getModuleName();
-
-        if (stateName == null) {
-            throw new InvalidModuleException(LOG_STATENAME_WAS_NULL);
-        }
-
-        createOrUpdateSharedStateCommon(stateName, version, state, shouldCreate, shouldUpdate, sharedStateType);
-    }
-
-    /**
-     * Common helper method for creating and update shared states.
-     *
-     * @param moduleName      name of the Module that owns this shared state
-     * @param version         version of the existing shared state to add or replace
-     * @param state           {@link EventData} object containing the state to share. Must be data,
-     *                        {@link EventHub#SHARED_STATE_PENDING}, or {@link EventHub#SHARED_STATE_INVALID}
-     *                        when creating or data, {@link EventHub#SHARED_STATE_PENDING}, {@link EventHub#SHARED_STATE_INVALID},
-     *                        {@link EventHub#SHARED_STATE_NEXT}, or {@link EventHub#SHARED_STATE_PREV} when updating
-     * @param shouldCreate    if this method should attempt to create a new shared state
-     * @param shouldUpdate    if this method should attempt to update an existing shared state
-     * @param sharedStateType type of shared state
-     * @throws InvalidModuleException if the provided module is null or the provided module has a null
-     *                                sharedStateName()
-     */
-    private void createOrUpdateSharedStateCommon(final String moduleName, final int version,
-                                                 final EventData state, final boolean shouldCreate,
-                                                 final boolean shouldUpdate, final SharedStateType sharedStateType) {
-        boolean didUpdate = false;
-        boolean didCreate = false;
-        ConcurrentHashMap<String, RangedResolver<EventData>> sharedStates = sharedStateType == SharedStateType.XDM ?
-                moduleXdmSharedStates : moduleSharedStates;
-
-        if (!sharedStates.containsKey(moduleName)) {
-            if (shouldCreate) {
-                // first shared state for this 'stateName' module
-                RangedResolver<EventData> resolver = new RangedResolver<EventData>(
-                        SHARED_STATE_PENDING,
-                        SHARED_STATE_INVALID,
-                        SHARED_STATE_NEXT,
-                        SHARED_STATE_PREV);
-                didCreate = resolver.add(version, state);
-                sharedStates.put(moduleName, resolver);
-            }
-        } else {
-            // module 'stateName' already shared state
-            if (shouldCreate) {
-                // attempt to add this 'version'
-                didCreate = sharedStates.get(moduleName).add(version, state);
-            }
-
-            if (shouldUpdate && !didCreate) {
-                // attempt to update at 'version' if did not just create
-                didUpdate = sharedStates.get(moduleName).update(version, state);
-            }
-        }
-
-        if (!didCreate && !didUpdate) {
-            Log.warning(logPrefix, "Unable to create or update shared state for %s with version %d.", moduleName, version);
-            return;
-        }
-
-        if (state == SHARED_STATE_PENDING) {
-            Log.trace(logPrefix, "Will not fire shared state for %s with version %d, when this shared state is PENDING.",
-                    moduleName, version);
-        } else {
-            fireStateChangeEvent(moduleName, sharedStateType);
-
-            // we only want to run the expensive string manipulation code in the "prettyString"
-            // method when we know that the resulting string is going to be used in the log
-            if (Log.getLogLevel().id >= LoggingMode.VERBOSE.id) {
-                Log.trace(logPrefix, "New shared state data for '%s' at version '%d': \n%s", moduleName, version,
-                        state.prettyString(1));
-            }
-        }
-    }
-
-    /**
-     * Retrieves shared state by name that is valid for the given event. If {@code event} is null, retrieves the
-     * latest shared state for {@code stateName}.
-     *
-     * @param stateName     String identifier for the module that shared the state
-     * @param event         {@link Event}'s version used to retrieve corresponding state, or the latest state if null
-     * @param callingModule the module calling this method
-     * @return EventData object containing the valid state,
-     * {@link EventHub#SHARED_STATE_PENDING}, or {@link EventHub#SHARED_STATE_INVALID}
-     **/
-    EventData getSharedEventState(final String stateName, final Event event, final Module callingModule) {
-        return getSharedEventStateCommon(stateName, event, callingModule, SharedStateType.STANDARD);
-    }
-
-    /**
-     * Retrieves shared state by name that is valid for the given event. If {@code event} is null, retrieves the
-     * latest shared state for {@code stateName}.
-     *
-     * @param stateName       String identifier for the module that shared the state
-     * @param event           {@link Event}'s version used to retrieve corresponding state, or the latest state if null
-     * @param callingModule   the module calling this method
-     * @param sharedStateType the type of shared state to be read
-     * @return EventData object containing the valid state,
-     * {@link EventHub#SHARED_STATE_PENDING}, or {@link EventHub#SHARED_STATE_INVALID}
-     **/
-    EventData getSharedEventState(final String stateName, final Event event, final Module callingModule,
-                                  final SharedStateType sharedStateType) {
-        return getSharedEventStateCommon(stateName, event, callingModule, sharedStateType);
-    }
-
-    private EventData getSharedEventStateCommon(final String stateName, final Event event, final Module callingModule,
-                                                final SharedStateType sharedStateType) {
-        if (stateName == null) {
-            throw new IllegalArgumentException(LOG_STATENAME_WAS_NULL);
-        }
-
-        int eventVersion = Event.SHARED_STATE_NEWEST.getEventNumber(); // default to getting latest
-
-        if (event != null) {
-            eventVersion = event.getEventNumber();
-        }
-
-        // check for circular dependency (live lock risk)
-        // this can occur if you have two modules (m1, m2) that are inter-dependent on shared states (m1->m2 and
-        // m2->m1).
-        // this code provides detection and logging, we can't avoid the livelock but we should at least detect it.
-        if (Log.getLogLevel().id >= LoggingMode.DEBUG.id && callingModule != null) {
-            final String callingModuleStateName = callingModule.getModuleName();
-            this.sharedStateCircularCheck.put(callingModuleStateName + stateName, true);
-
-            if (this.sharedStateCircularCheck.get(stateName + callingModuleStateName) != null) {
-                Log.warning(logPrefix, "Circular shared-state dependency between %s and %s, you may have a " +
-                                "live-lock.",
-                        callingModuleStateName, stateName);
-            }
-        }
-
-        final RangedResolver<EventData> sharedState = sharedStateType == SharedStateType.XDM ? this.moduleXdmSharedStates.get(
-                stateName) : this.moduleSharedStates.get(stateName);
-
-        if (sharedState != null) {
-            return sharedState.resolve(eventVersion);
-        }
-
-        return SHARED_STATE_PENDING;
-    }
-
-    /**
-     * Determine if there are any shared states for a specified module.
-     * A module is considered to have a valid shared state if any state contains data or is {@link #SHARED_STATE_PENDING}.
-     * States which are {@link #SHARED_STATE_INVALID}, {@link #SHARED_STATE_NEXT}, or {@link #SHARED_STATE_PREV}
-     * are not considered valid.
-     *
-     * @param stateName {@link String} identifier for the module which shared a state
-     * @return true if the specified module has shared a state which either contains data or is {@link #SHARED_STATE_PENDING}
-     */
-    boolean hasSharedEventState(final String stateName) {
-        return hasSharedEventState(stateName, SharedStateType.STANDARD);
-    }
-
-    /**
-     * Determine if there are any shared states for a specified module.
-     * A module is considered to have a valid shared state if any state contains data or is {@link #SHARED_STATE_PENDING}.
-     * States which are {@link #SHARED_STATE_INVALID}, {@link #SHARED_STATE_NEXT}, or {@link #SHARED_STATE_PREV}
-     * are not considered valid.
-     *
-     * @param stateName       {@link String} identifier for the module which shared a state
-     * @param sharedStateType the type of shared state checked
-     * @return true if the specified module has shared a state which either contains data or is {@link #SHARED_STATE_PENDING}
-     */
-    boolean hasSharedEventState(final String stateName, final SharedStateType sharedStateType) {
-        if (stateName == null) {
-            throw new IllegalArgumentException(LOG_STATENAME_WAS_NULL);
-        }
-
-        final RangedResolver<EventData> sharedStates = sharedStateType == SharedStateType.XDM ? this.moduleXdmSharedStates.get(
-                stateName) : this.moduleSharedStates.get(stateName);
-
-        return sharedStates != null && sharedStates.containsValidState();
-    }
-
-    /**
-     * Clears all the shared states for the given module.
-     * <p>
-     * Only for use by Module.
-     *
-     * @param module {@link Module} to clear the shared states for
-     * @throws InvalidModuleException if the provided module is null or the provided module has a
-     *                                null {@link Module#getModuleName()}
-     **/
-    void clearSharedStates(final Module module) throws InvalidModuleException {
-        clearSharedStateCommon(module, SharedStateType.STANDARD);
-    }
-
-    /**
-     * Clears all the shared states for the given module.
-     * <p>
-     * Only for use by Module.
-     *
-     * @param module          {@link Module} to clear the shared states for
-     * @param sharedStateType the type of shared state to be created
-     * @throws InvalidModuleException if the provided module is null or the provided module has a
-     *                                null {@link Module#getModuleName()}
-     **/
-    void clearSharedStates(final Module module, final SharedStateType sharedStateType) throws InvalidModuleException {
-        clearSharedStateCommon(module, sharedStateType);
-    }
-
-    private void clearSharedStateCommon(final Module module,
-                                        final SharedStateType sharedStateType) throws InvalidModuleException {
-        if (module == null) {
-            throw new InvalidModuleException(LOG_MODULE_WAS_NULL);
-        }
-
-        final String stateName = module.getModuleName();
-
-        if (stateName == null) {
-            throw new InvalidModuleException(LOG_STATENAME_WAS_NULL);
-        }
-
-        if (sharedStateType == SharedStateType.XDM) {
-            this.moduleXdmSharedStates.remove(stateName);
-        } else {
-            this.moduleSharedStates.remove(stateName);
-        }
-
-        fireStateChangeEvent(stateName, sharedStateType);
-    }
-
-    /**
-     * For test, need to shutdown the threadPoll after each test
-     */
-    void shutdown() {
-        this.eventHubThreadService.shutdownNow();
-        this.threadPool.shutdownNow();
-    }
-
-    /**
-     * For platform tests, need to clear data from memory.
-     */
-    void resetSharedStates() {
-        this.moduleSharedStates.clear();
-        this.moduleXdmSharedStates.clear();
-    }
-
-    /**
-     * For extensions tests, to check that a listener was registered/unregistered
-     *
-     * @param module the module for which to retrieve the listeners
-     * @return the list of listeners for the provided module
-     */
-    ConcurrentLinkedQueue<EventListener> getModuleListeners(final Module module) {
-        return this.moduleListeners.get(module);
-    }
-
-    /**
-     * Creates and publishes a state change event to this event hub
-     *
-     * @param stateName       stateName state-name of the module that published the change
-     * @param sharedStateType the type of the shared state updated
-     **/
-    private void fireStateChangeEvent(final String stateName, final SharedStateType sharedStateType) {
-        final String eventName = sharedStateType == SharedStateType.STANDARD ? STANDARD_STATE_CHANGE_EVENTNAME :
-                XDM_STATE_CHANGE_EVENTNAME;
-        final Event updateEvent = new Event.Builder(eventName, EventType.HUB, EventSource.SHARED_STATE)
-                .setData(new EventData().putString(EventHubConstants.EventDataKeys.Configuration.EVENT_STATE_OWNER, stateName))
-                .build();
-        this.dispatch(updateEvent);
-    }
-
-    protected void createEventHubSharedState(final int eventNumber) {
-        createOrUpdateSharedStateCommon(EventHubConstants.EventDataKeys.EventHub.SHARED_STATE_NAME,
-                eventNumber, eventHubSharedState, true, false, SharedStateType.STANDARD);
-    }
-
-    protected void addModuleToEventHubSharedState(final Module module) {
-        if (module == null) {
-            return;
-        }
-
-        final ModuleDetails details = module.getModuleDetails();
-
-        final String moduleName = module.getModuleName();
-        final String friendlyName = details == null ? module.getModuleName() : details.getName();
-        final String moduleVersion = details == null ? module.getModuleVersion() : details.getVersion();
-
-        if (StringUtils.isNullOrEmpty(moduleName)) {
-            return;
-        }
-
-        Log.trace(logPrefix, "Registering extension '%s' with version '%s'", moduleName, moduleVersion);
-
-        final Map<String, Variant> extensionsMap = eventHubSharedState.optVariantMap(
-                EventHubConstants.EventDataKeys.EventHub.EXTENSIONS, new HashMap<String, Variant>());
-        final Map<String, Variant> moduleMap = new HashMap<String, Variant>();
-        moduleMap.put(EventHubConstants.EventDataKeys.EventHub.VERSION,
-                Variant.fromString(moduleVersion != null ? moduleVersion : ""));
-        moduleMap.put(EventHubConstants.EventDataKeys.EventHub.FRIENDLY_NAME,
-                Variant.fromString(friendlyName != null ? friendlyName : moduleName));
-        extensionsMap.put(moduleName, Variant.fromVariantMap(moduleMap));
-        eventHubSharedState.putVariantMap(EventHubConstants.EventDataKeys.EventHub.EXTENSIONS,
-                extensionsMap);
-
-        // only update the shared state if we're beyond the boot event
-        synchronized (bootMutex) {
-            if (isBooted) {
-                createEventHubSharedState(currentEventNumber.get());
-            }
-        }
-    }
-
-    protected void removeModuleFromEventHubSharedState(final Module module) {
-        // quick out if the shared state doesn't exist yet
-        if (module == null) {
-            return;
-        }
-
-        final String moduleName = module.getModuleName();
-
-        if (StringUtils.isNullOrEmpty(moduleName)) {
-            return;
-        }
-
-        final Map<String, Variant> extensionsMap = eventHubSharedState.optVariantMap(
-                EventHubConstants.EventDataKeys.EventHub.EXTENSIONS, new HashMap<String, Variant>());
-        extensionsMap.remove(moduleName);
-        eventHubSharedState.putVariantMap(EventHubConstants.EventDataKeys.EventHub.EXTENSIONS,
-                extensionsMap);
-
-        // only update the shared state if we're beyond the boot event
-        synchronized (bootMutex) {
-            if (isBooted) {
-                createEventHubSharedState(currentEventNumber.get());
-            }
-        }
-    }
-
-    protected EventData getInitialEventHubSharedState() {
-        final EventData state = new EventData();
-
-        state.putString(EventHubConstants.EventDataKeys.EventHub.VERSION, coreVersion);
-        state.putVariantMap(EventHubConstants.EventDataKeys.EventHub.EXTENSIONS, new HashMap<String, Variant>());
-        state.putStringMap(EventHubConstants.EventDataKeys.EventHub.WRAPPER, getWrapperInfo());
-
-        return state;
-    }
-
-    /**
-     * Gets the SDK's current version with wrapper type.
-     */
-    String getSdkVersion() {
-        String version = coreVersion;
-
-        if (wrapperType != WrapperType.NONE) {
-            version += SDK_VERSION_DELIMITER + wrapperType.getWrapperTag();
-        }
-
-        return version;
-    }
-
-    /**
-     * Sets the SDK's current wrapper type. This API should only be used if
-     * being developed on platforms such as React Native.
-     *
-     * @param wrapperType the type of wrapper being used.
-     */
-    void setWrapperType(final WrapperType wrapperType) {
-        synchronized (bootMutex) {
-            if (isBooted) {
-                Log.warning(logPrefix, "Cannot set wrapper type to (%s) - (%s) as event hub has already booted.",
-                        wrapperType.getWrapperTag(), wrapperType.getFriendlyName());
-                return;
-            }
-
-            this.wrapperType = wrapperType;
-            // update wrapperType info in hub shared state
-            eventHubSharedState.putStringMap(EventHubConstants.EventDataKeys.EventHub.WRAPPER, getWrapperInfo());
-        }
-    }
-
-    /**
-     * Returns the SDK's current wrapper type.
-     *
-     * @return {@link WrapperType} enum.
-     */
-    WrapperType getWrapperType() {
-        return wrapperType;
-    }
-
-    /**
-     * Returns the wrapper info with wrapper tag and friendlyName.
-     *
-     * @return map containing wrapper tag and friendlyName.
-     */
-    private HashMap<String, String> getWrapperInfo() {
-        HashMap<String, String> wrapperInfo = new HashMap();
-        wrapperInfo.put(EventHubConstants.EventDataKeys.EventHub.TYPE, wrapperType.getWrapperTag());
-        wrapperInfo.put(EventHubConstants.EventDataKeys.EventHub.FRIENDLY_NAME, wrapperType.getFriendlyName());
-
-        return wrapperInfo;
-    }
-
-    /**
-     * Class implementing the Runnable for event
-     */
-    private final class EventRunnable implements Runnable {
-        final Event event;
-
-        EventRunnable(final Event event) {
-            this.event = event;
-        }
-
-        @Override
-        public void run() {
-            Event processedEvent = this.event;
-            for (EventPreprocessor processor : preprocessors) {
-                processedEvent = processor.process(processedEvent);
-            }
-            eventBus.dispatch(processedEvent);
-        }
-    }
->>>>>>> da2cc825
 }