/*
  Copyright 2022 Adobe. All rights reserved.
  This file is licensed to you under the Apache License, Version 2.0 (the "License");
  you may not use this file except in compliance with the License. You may obtain a copy
  of the License at http://www.apache.org/licenses/LICENSE-2.0
  Unless required by applicable law or agreed to in writing, software distributed under
  the License is distributed on an "AS IS" BASIS, WITHOUT WARRANTIES OR REPRESENTATIONS
  OF ANY KIND, either express or implied. See the License for the specific language
  governing permissions and limitations under the License.
 */

package com.adobe.marketing.mobile.internal.eventhub

import com.adobe.marketing.mobile.Event
import com.adobe.marketing.mobile.EventSource
import com.adobe.marketing.mobile.EventType
import com.adobe.marketing.mobile.Extension
import com.adobe.marketing.mobile.ExtensionApi
import com.adobe.marketing.mobile.ExtensionError
import com.adobe.marketing.mobile.ExtensionErrorCallback
import com.adobe.marketing.mobile.ExtensionEventListener
import com.adobe.marketing.mobile.ExtensionListener
import com.adobe.marketing.mobile.ExtensionUnexpectedError
import com.adobe.marketing.mobile.LoggingMode
import com.adobe.marketing.mobile.MobileCore
import com.adobe.marketing.mobile.SharedStateResolution
import com.adobe.marketing.mobile.SharedStateResolver
import com.adobe.marketing.mobile.SharedStateResult
import com.adobe.marketing.mobile.internal.eventhub.history.EventHistoryRequest
import com.adobe.marketing.mobile.internal.eventhub.history.EventHistoryResultHandler
import com.adobe.marketing.mobile.util.SerialWorkDispatcher
import java.util.concurrent.ConcurrentHashMap
import java.util.concurrent.ConcurrentLinkedQueue
import java.util.concurrent.ExecutorService

internal class ExtensionContainer constructor(
    private val extensionClass: Class<out Extension>,
    private val taskExecutor: ExecutorService,
    callback: (EventHubError) -> Unit
) : ExtensionApi() {

    companion object {
        const val LOG_TAG = "ExtensionContainer"
    }

    var sharedStateName: String? = null
        private set

    var friendlyName: String? = null
        private set

    var version: String? = null
        private set

    var metadata: Map<String, String>? = null
        private set

    var lastProcessedEvent: Event? = null
        private set

    var extension: Extension? = null
        private set

    private var sharedStateManagers: Map<SharedStateType, SharedStateManager>? = null
    private val eventListeners: ConcurrentLinkedQueue<ExtensionListenerContainer> =
        ConcurrentLinkedQueue()

    // Event Resolver mapping to support legacy shared state APIs.
    private val eventStandardResolverMapping = ConcurrentHashMap<String, SharedStateResolver>()
    private val eventXDMResolverMapping = ConcurrentHashMap<String, SharedStateResolver>()

    /**
     * Implementation of [SerialWorkDispatcher.WorkHandler] that is responsible for dispatching
     * an [Event] "e". Dispatch is regarded complete when [SerialWorkDispatcher.WorkHandler.doWork] finishes for "e".
     */
    private val dispatchJob: SerialWorkDispatcher.WorkHandler<Event> =
        SerialWorkDispatcher.WorkHandler { event ->
            if (extension?.readyForEvent(event) != true) {
                return@WorkHandler
            }

            eventListeners.forEach {
                if (it.shouldNotify(event)) {
                    it.notify(event)
                }
            }

            lastProcessedEvent = event
        }

    val eventProcessor: SerialWorkDispatcher<Event> =
        SerialWorkDispatcher(extensionClass.extensionTypeName, dispatchJob)

    init {
        taskExecutor.submit {
            val extension = extensionClass.initWith(this)
            if (extension == null) {
                callback(EventHubError.ExtensionInitializationFailure)
                return@submit
            }

            val extensionName = extension.extensionName
            if (extensionName.isNullOrBlank()) {
                callback(EventHubError.InvalidExtensionName)
                extension.onExtensionUnexpectedError(ExtensionUnexpectedError(ExtensionError.BAD_NAME))
                return@submit
            }

            this.extension = extension
            sharedStateName = extensionName
            friendlyName = extension.extensionFriendlyName
            version = extension.extensionVersion
            metadata = extension.extensionMetadata

            sharedStateManagers = mapOf(
                SharedStateType.XDM to SharedStateManager(extensionName),
                SharedStateType.STANDARD to SharedStateManager(extensionName)
            )

            callback(EventHubError.None)

            // Notify that the extension is registered
            extension.onExtensionRegistered()

            // Start event processor now as extensions can add event listeners onRegistered() callback
            eventProcessor.start()
        }
    }

    fun shutdown() {
        taskExecutor.run {
            eventProcessor.shutdown()
            extension?.onExtensionUnregistered()
        }
    }

    /**
     * Returns instance of [SharedStateManager] for [SharedStateType]
     */
    fun getSharedStateManager(type: SharedStateType): SharedStateManager? {
        return sharedStateManagers?.get(type)
    }

    private fun getTag(): String {
        if (extension == null) {
            return LOG_TAG
        }
        return "$sharedStateName-$version"
    }

    // Override ExtensionApi Methods
    override fun registerEventListener(
        eventType: String?,
        eventSource: String?,
        eventListener: ExtensionEventListener?
    ) {

        if (eventType == null) {
            MobileCore.log(
                LoggingMode.WARNING, getTag(),
                "'registerEventListener' failed as event type is null"
            )
            return
        }
        if (eventSource == null) {
            MobileCore.log(
                LoggingMode.WARNING, getTag(),
                "'registerEventListener' failed as event source is null"
            )
            return
        }
        if (eventListener == null) {
            MobileCore.log(
                LoggingMode.WARNING, getTag(),
                "'registerEventListener' failed as event listener is null"
            )
            return
        }

        eventListeners.add(ExtensionListenerContainer(eventType, eventSource, eventListener))
    }

    override fun dispatch(
        event: Event?
    ) {
        if (event == null) {
            MobileCore.log(
                LoggingMode.WARNING, getTag(),
                "'dispatch' failed as event is null"
            )
            return
        }
        EventHub.shared.dispatch(event)
    }

    override fun startEvents() {
        eventProcessor.resume()
    }

    override fun stopEvents() {
        eventProcessor.pause()
    }

    override fun createSharedState(
        state: MutableMap<String, Any?>?,
        event: Event?
    ): Boolean {
        val sharedStateName = this.sharedStateName ?: run {
            MobileCore.log(
                LoggingMode.WARNING,
                getTag(),
                "ExtensionContainer is not fully initialized. createSharedState should not be called from Extension constructor"
            )
            return false
        }

        return EventHub.shared.createSharedState(
            SharedStateType.STANDARD,
            sharedStateName,
            state,
            event
        )
    }

    override fun createPendingSharedState(
        event: Event?
    ): SharedStateResolver? {
        val sharedStateName = this.sharedStateName ?: run {
            MobileCore.log(
                LoggingMode.WARNING,
                getTag(),
                "ExtensionContainer is not fully initialized. createPendingSharedState should not be called from 'Extension' constructor"
            )
            return null
        }

        return EventHub.shared.createPendingSharedState(
            SharedStateType.STANDARD,
            sharedStateName,
            event
        )
    }

    override fun getSharedState(
        extensionName: String?,
        event: Event?,
        barrier: Boolean,
        resolution: SharedStateResolution?
    ): SharedStateResult? {

        val sharedStateName = this.sharedStateName ?: run {
            MobileCore.log(
                LoggingMode.WARNING,
                getTag(),
                "ExtensionContainer is not fully initialized. getSharedState should not be called from 'Extension' constructor"
            )
            return null
        }

        return EventHub.shared.getSharedState(
            SharedStateType.STANDARD,
            sharedStateName,
            event,
            barrier,
            resolution ?: SharedStateResolution.ANY
        )
    }

    override fun createXDMSharedState(
        state: MutableMap<String, Any?>?,
        event: Event?
    ): Boolean {
        val sharedStateName = this.sharedStateName ?: run {
            MobileCore.log(
                LoggingMode.WARNING,
                getTag(),
                "ExtensionContainer is not fully initialized. createXDMSharedState should not be called from Extension constructor"
            )
            return false
        }

        return EventHub.shared.createSharedState(SharedStateType.XDM, sharedStateName, state, event)
    }

    override fun createPendingXDMSharedState(
        event: Event?
    ): SharedStateResolver? {
        val sharedStateName = this.sharedStateName ?: run {
            MobileCore.log(
                LoggingMode.WARNING,
                getTag(),
                "ExtensionContainer is not fully initialized. createPendingXDMSharedState should not be called from 'Extension' constructor"
            )
            return null
        }

        return EventHub.shared.createPendingSharedState(SharedStateType.XDM, sharedStateName, event)
    }

    override fun getXDMSharedState(
        extensionName: String?,
        event: Event?,
        barrier: Boolean,
        resolution: SharedStateResolution?
    ): SharedStateResult? {
        val sharedStateName = this.sharedStateName ?: run {
            MobileCore.log(
                LoggingMode.WARNING,
                getTag(),
                "ExtensionContainer is not fully initialized. getXDMSharedState should not be called from 'Extension' constructor"
            )
            return null
        }

        return EventHub.shared.getSharedState(
            SharedStateType.XDM,
            sharedStateName,
            event,
            barrier,
            resolution ?: SharedStateResolution.ANY
        )
    }

    override fun unregisterExtension() {
        EventHub.shared.unregisterExtension(extensionClass) {}
    }

    override fun getHistoricalEvents(
        eventHistoryRequests: Array<out EventHistoryRequest>?,
        enforceOrder: Boolean,
        handler: EventHistoryResultHandler<Int>?
    ) {
        EventHub.shared.eventHistory?.getEvents(eventHistoryRequests, enforceOrder, handler)
    }

    // Deprecated ExtensionApi methods
    override fun setSharedEventState(
        state: MutableMap<String, Any?>?,
        event: Event?,
        errorCallback: ExtensionErrorCallback<ExtensionError>?,
    ): Boolean {
        return setSharedEventStateCommon(
            SharedStateType.STANDARD,
            eventStandardResolverMapping,
            state,
            event,
            errorCallback
        )
    }

    override fun setXDMSharedEventState(
        state: MutableMap<String, Any?>?,
        event: Event?,
        errorCallback: ExtensionErrorCallback<ExtensionError>?,
    ): Boolean {
        return setSharedEventStateCommon(
            SharedStateType.XDM,
            eventXDMResolverMapping,
            state,
            event,
            errorCallback
        )
    }

    private fun setSharedEventStateCommon(
        sharedStateType: SharedStateType,
        eventResolverMap: ConcurrentHashMap<String, SharedStateResolver>,
        state: MutableMap<String, Any?>?,
        event: Event?,
        errorCallback: ExtensionErrorCallback<ExtensionError>?
    ): Boolean {
        val sharedStateName = this.sharedStateName ?: run {
            MobileCore.log(
                LoggingMode.WARNING,
                getTag(),
                "ExtensionContainer is not fully initialized. setSharedEventState/setXDMSharedEventState should not be called from Extension constructor"
            )
            errorCallback?.error(ExtensionError.UNEXPECTED_ERROR)
            return false
        }

        val isPendingSharedState = (state == null)
        if (isPendingSharedState) {
            // With older APIs, it is not possible to consistently resolve pending shared state if event is null. Ignore the case.
            if (event == null) {
                errorCallback?.error(ExtensionError.UNEXPECTED_ERROR)
                return false
            } else {
                val resolver = EventHub.shared.createPendingSharedState(
                    sharedStateType,
                    sharedStateName,
                    event
                )
                // Created pending shared state, map the reference to event so that we can resolve during later call.
                resolver?.let {
                    eventResolverMap[event.uniqueIdentifier] = it
                    return true
                } ?: run {
                    // Create pending shared state failed, notify the error.
                    errorCallback?.error(ExtensionError.UNEXPECTED_ERROR)
                    return false
                }
            }
        } else {
            // If pending shared state was set earlier for this event, resolve using stored resolver.
            val resolver = if (event != null) {
                eventResolverMap.remove(event.uniqueIdentifier)
            } else null

            resolver?.let {
                it.resolve(state)
                return true
            } ?: run {
                // Create shared state if no resolver is present for event.
                return EventHub.shared.createSharedState(
                    sharedStateType,
                    sharedStateName,
                    state,
                    event
                )
            }
        }
    }

    override fun getSharedEventState(
        stateName: String?,
        event: Event?,
        errorCallback: ExtensionErrorCallback<ExtensionError>?,
    ): MutableMap<String, Any>? {
        return getSharedState(stateName, event, true, SharedStateResolution.ANY)?.value
    }

    override fun getXDMSharedEventState(
        stateName: String?,
        event: Event?,
        errorCallback: ExtensionErrorCallback<ExtensionError>?,
    ): MutableMap<String, Any>? {
        return getXDMSharedState(stateName, event, true, SharedStateResolution.ANY)?.value
    }

    override fun clearSharedEventStates(errorCallback: ExtensionErrorCallback<ExtensionError>?): Boolean {
        val sharedStateName = this.sharedStateName ?: run {
            MobileCore.log(
                LoggingMode.ERROR,
                LOG_TAG,
                "ExtensionContainer is not fully initialized. clearSharedEventStates should not be called from 'Extension' constructor"
            )
            return false
        }
        return EventHub.shared.clearSharedState(SharedStateType.STANDARD, sharedStateName)
    }

    override fun clearXDMSharedEventStates(errorCallback: ExtensionErrorCallback<ExtensionError>?): Boolean {
        val sharedStateName = this.sharedStateName ?: run {
            MobileCore.log(
                LoggingMode.ERROR,
                LOG_TAG,
                "ExtensionContainer is not fully initialized. clearXDMSharedEventStates should not be called from 'Extension' constructor"
            )
            return false
        }
        return EventHub.shared.clearSharedState(SharedStateType.XDM, sharedStateName)
    }

    override fun <T : ExtensionListener> registerEventListener(
        eventType: String?,
        eventSource: String?,
        extensionListenerClass: Class<T>?,
        errorCallback: ExtensionErrorCallback<ExtensionError>?,
    ): Boolean {
        val extensionListener = extensionListenerClass?.initWith(this, eventType, eventSource)
        if (extensionListener == null || eventType == null || eventSource == null) {
            errorCallback?.error(ExtensionError.UNEXPECTED_ERROR)
            return false
        }

        registerEventListener(eventType, eventSource) { extensionListener.hear(it) }
        return true
    }

    override fun <T : ExtensionListener> registerWildcardListener(
        extensionListenerClass: Class<T>?,
        errorCallback: ExtensionErrorCallback<ExtensionError>?,
    ): Boolean {
        val extensionListener = extensionListenerClass?.initWith(
            this,
            EventType.TYPE_WILDCARD,
            EventSource.TYPE_WILDCARD
        )
        if (extensionListener == null) {
            errorCallback?.error(ExtensionError.UNEXPECTED_ERROR)
            return false
        }
<<<<<<< HEAD
        return registerEventListener(
            EventType.TYPE_WILDCARD,
            EventSource.TYPE_WILDCARD
        ) { extensionListener.hear(it) }
=======
        registerEventListener(EventType.TYPE_WILDCARD, EventSource.TYPE_WILDCARD) { extensionListener.hear(it) }
        return true
>>>>>>> 791777fc
    }
}<|MERGE_RESOLUTION|>--- conflicted
+++ resolved
@@ -491,14 +491,7 @@
             errorCallback?.error(ExtensionError.UNEXPECTED_ERROR)
             return false
         }
-<<<<<<< HEAD
-        return registerEventListener(
-            EventType.TYPE_WILDCARD,
-            EventSource.TYPE_WILDCARD
-        ) { extensionListener.hear(it) }
-=======
         registerEventListener(EventType.TYPE_WILDCARD, EventSource.TYPE_WILDCARD) { extensionListener.hear(it) }
         return true
->>>>>>> 791777fc
     }
 }