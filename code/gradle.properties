--- conflicted
+++ resolved
@@ -23,8 +23,6 @@
 
 #android.enableUnitTestBinaryResources=false
 kotlin_version = 1.4.0
-<<<<<<< HEAD
-=======
 android.useAndroidX=true
 
 # Currrently core depends on libraries that are
@@ -32,4 +30,3 @@
 # not nececessary. Enable the flag below incase an
 # incompatible library is used.
 #android.enableJetifier=true
->>>>>>> c111907b
