--- conflicted
+++ resolved
@@ -16,10 +16,8 @@
 import com.adobe.marketing.mobile.services.DataEntity;
 import com.adobe.marketing.mobile.services.HitProcessing;
 import com.adobe.marketing.mobile.services.HitProcessingResult;
-import com.adobe.marketing.mobile.services.HttpConnecting;
 import com.adobe.marketing.mobile.services.HttpMethod;
 import com.adobe.marketing.mobile.services.Log;
-import com.adobe.marketing.mobile.services.NetworkCallback;
 import com.adobe.marketing.mobile.services.NetworkRequest;
 import com.adobe.marketing.mobile.services.ServiceProvider;
 import com.adobe.marketing.mobile.util.StreamUtils;
@@ -28,14 +26,10 @@
 import org.json.JSONException;
 import org.json.JSONObject;
 
-import java.io.IOException;
 import java.net.HttpURLConnection;
 import java.util.ArrayList;
 import java.util.List;
 import java.util.Map;
-import java.util.concurrent.CountDownLatch;
-import java.util.concurrent.TimeUnit;
-import java.util.concurrent.atomic.AtomicBoolean;
 
 class IdentityHitsProcessing implements HitProcessing {
     private static final String LOG_SOURCE = "IdentityHitsProcessing";
@@ -52,39 +46,30 @@
         return RETRY_INTERVAL;
     }
 
-    @Override
-<<<<<<< HEAD
-    public boolean processHit(DataEntity entity) {
-        return processHit(entity, IdentityConstants.Defaults.TIMEOUT_IN_MILLISECONDS + 1);
-    }
-
-    public boolean processHit(DataEntity entity, int networkTimeoutInMilliseconds) {
-=======
-    public void processHit(@NonNull DataEntity entity, @NonNull HitProcessingResult processingResult) {
->>>>>>> 39f13828
+    public void processHit(@NonNull DataEntity entity, @NonNull int networkTimeoutInSeconds, @NonNull HitProcessingResult processingResult) {
         IdentityHit hit = IdentityHit.fromDataEntity(entity);
         if (hit == null) {
             processingResult.complete(true);
+            return;
         }
         if (hit.getUrl() == null || hit.getEvent() == null) {
             Log.debug(IdentityConstants.LOG_TAG, LOG_SOURCE,
                     "IdentityHitsDatabase.process : Unable to process IdentityExtension hit because it does not contain a url or the trigger event.");
             processingResult.complete(true);
+            return;
         }
 
         Log.debug(IdentityConstants.LOG_TAG, LOG_SOURCE, "IdentityHitsDatabase.process : Sending request: (%s).", hit.getUrl());
         Map<String, String> requestPropertyMap = NetworkConnectionUtil.getHeaders(true);
 
         // make the request synchronously
-//        CountDownLatch countDownLatch = new CountDownLatch(1);
-//        final AtomicBoolean networkRequestSucessful = new AtomicBoolean(false);
         NetworkRequest networkRequest = new NetworkRequest(
                 hit.getUrl(),
                 HttpMethod.GET,
                 null,
                 requestPropertyMap,
-                IdentityConstants.Defaults.TIMEOUT,
-                IdentityConstants.Defaults.TIMEOUT);
+                networkTimeoutInSeconds,
+                networkTimeoutInSeconds);
         ServiceProvider.getInstance().getNetworkService().connectAsync(networkRequest, connection -> {
             if (connection == null) {
                 Log.debug(IdentityConstants.LOG_TAG, LOG_SOURCE,
@@ -129,17 +114,11 @@
                 processingResult.complete(false);
             }
         });
-<<<<<<< HEAD
-        try {
-            //noinspection ResultOfMethodCallIgnored
-            countDownLatch.await(networkTimeoutInMilliseconds, TimeUnit.MILLISECONDS);
-        } catch (InterruptedException e) {
-            return false;
-        }
+    }
 
-        return networkRequestSucessful.get();
-=======
->>>>>>> 39f13828
+    @Override
+    public void processHit(@NonNull DataEntity entity, @NonNull HitProcessingResult processingResult) {
+        processHit(entity, IdentityConstants.Defaults.TIMEOUT_IN_SECONDS, processingResult);
     }
 
     IdentityResponseObject createIdentityObjectFromResponseJsonObject(final JSONObject jsonObject) {
