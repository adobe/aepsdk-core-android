--- conflicted
+++ resolved
@@ -259,17 +259,13 @@
             return null
         }
 
-<<<<<<< HEAD
-        return EventHub.shared.getSharedState(SharedStateType.STANDARD, extensionName, event, barrier, resolution ?: SharedStateResolution.ANY)
-=======
         return EventHub.shared.getSharedState(
             SharedStateType.STANDARD,
-            sharedStateName,
+            extensionName,
             event,
             barrier,
             resolution ?: SharedStateResolution.ANY
         )
->>>>>>> 02a416c5
     }
 
     override fun createXDMSharedState(
@@ -318,17 +314,13 @@
             return null
         }
 
-<<<<<<< HEAD
-        return EventHub.shared.getSharedState(SharedStateType.XDM, extensionName, event, barrier, resolution ?: SharedStateResolution.ANY)
-=======
         return EventHub.shared.getSharedState(
             SharedStateType.XDM,
-            sharedStateName,
+            extensionName,
             event,
             barrier,
             resolution ?: SharedStateResolution.ANY
         )
->>>>>>> 02a416c5
     }
 
     override fun unregisterExtension() {
