/*
  Copyright 2024 Adobe. All rights reserved.
  This file is licensed to you under the Apache License, Version 2.0 (the "License");
  you may not use this file except in compliance with the License. You may obtain a copy
  of the License at http://www.apache.org/licenses/LICENSE-2.0
  Unless required by applicable law or agreed to in writing, software distributed under
  the License is distributed on an "AS IS" BASIS, WITHOUT WARRANTIES OR REPRESENTATIONS
  OF ANY KIND, either express or implied. See the License for the specific language
  governing permissions and limitations under the License.
*/

package com.adobe.marketing.mobile.services.ui.notification

import java.util.concurrent.TimeUnit

/**
 * This object holds all constant values for handling out-of-the-box push template notifications
 */
internal object PushTemplateConstants {
    const val LOG_TAG = "AEPSDKPushTemplates"
    const val CACHE_BASE_DIR = "pushtemplates"
    const val PUSH_IMAGE_CACHE = "pushimagecache"
    const val DEFAULT_CHANNEL_ID = "AEPSDKPushChannel"

    // When no channel name is received from the push notification, this default channel name is
    // used.
    // This will appear in the notification settings for the app.
    const val DEFAULT_CHANNEL_NAME = "AEPSDK Push Notifications"
    const val SILENT_CHANNEL_NAME = "AEPSDK Silent Push Notifications"

    /** Enum to denote the type of action  */
    enum class ActionType {
        DEEPLINK, WEBURL, DISMISS, OPENAPP, NONE
    }

    internal object ActionButtons {
        const val LABEL = "label"
        const val URI = "uri"
        const val TYPE = "type"
    }

    internal object NotificationAction {
        const val DISMISSED = "Notification Dismissed"
        const val OPENED = "Notification Opened"
        const val BUTTON_CLICKED = "Notification Button Clicked"
    }

    internal class Tracking private constructor() {
        internal object TrackingKeys {
            const val ACTION_ID = "actionId"
            const val ACTION_URI = "actionUri"
        }
    }

    internal object DefaultValues {
        const val SILENT_NOTIFICATION_CHANNEL_ID = "AEPSDK Silent Push Notifications"
        const val CAROUSEL_MAX_BITMAP_WIDTH = 300
        const val CAROUSEL_MAX_BITMAP_HEIGHT = 200
        const val AUTO_CAROUSEL_MODE = "auto"
        const val DEFAULT_MANUAL_CAROUSEL_MODE = "default"
        const val FILMSTRIP_CAROUSEL_MODE = "filmstrip"
        const val CAROUSEL_MINIMUM_IMAGE_COUNT = 3
        const val MANUAL_CAROUSEL_START_INDEX = 0
        const val FILMSTRIP_CAROUSEL_CENTER_INDEX = 1
        const val NO_CENTER_INDEX_SET = -1
        const val PRODUCT_CATALOG_START_INDEX = 0

        // TODO: revisit this value. should cache time be configurable rather than have a static
        // value?
        val PUSH_NOTIFICATION_IMAGE_CACHE_EXPIRY_IN_MILLISECONDS: Long = TimeUnit.DAYS.toMillis(3) // 3 days
    }

    internal object IntentActions {
        const val FILMSTRIP_LEFT_CLICKED = "filmstrip_left"
        const val FILMSTRIP_RIGHT_CLICKED = "filmstrip_right"
        const val REMIND_LATER_CLICKED = "remind_clicked"
        const val MANUAL_CAROUSEL_LEFT_CLICKED = "manual_left"
        const val MANUAL_CAROUSEL_RIGHT_CLICKED = "manual_right"
    }

    internal object IntentKeys {
        const val CENTER_IMAGE_INDEX = "centerImageIndex"
        const val IMAGE_URI = "imageUri"
        const val IMAGE_URLS = "imageUrls"
        const val IMAGE_CAPTIONS = "imageCaptions"
        const val IMAGE_CLICK_ACTIONS = "imageClickActions"
        const val ACTION_URI = "actionUri"
        const val ACTION_TYPE = "actionType"
        const val CHANNEL_ID = "channelId"
        const val CUSTOM_SOUND = "customSound"
        const val TITLE_TEXT = "titleText"
        const val BODY_TEXT = "bodyText"
        const val EXPANDED_BODY_TEXT = "expandedBodyText"
        const val NOTIFICATION_BACKGROUND_COLOR = "notificationBackgroundColor"
        const val TITLE_TEXT_COLOR = "titleTextColor"
        const val EXPANDED_BODY_TEXT_COLOR = "expandedBodyTextColor"
        const val BADGE_COUNT = "badgeCount"
        const val LARGE_ICON = "largeIcon"
        const val SMALL_ICON = "smallIcon"
        const val SMALL_ICON_COLOR = "smallIconColor"
        const val PRIORITY = "priority"
        const val VISIBILITY = "visibility"
        const val IMPORTANCE = "importance"
        const val REMIND_DELAY_SECONDS = "remindDelaySeconds"
        const val REMIND_EPOCH_TS = "remindEpochTimestamp"
        const val REMIND_LABEL = "remindLaterLabel"
        const val ACTION_BUTTONS_STRING = "actionButtonsString"
        const val STICKY = "sticky"
        const val TAG = "tag"
        const val TICKER = "ticker"
        const val PAYLOAD_VERSION = "version"
        const val TEMPLATE_TYPE = "templateType"
        const val CAROUSEL_OPERATION_MODE = "carouselOperationMode"
        const val CAROUSEL_LAYOUT_TYPE = "carouselLayoutType"
        const val CAROUSEL_ITEMS = "carouselItems"
        const val CATALOG_CTA_BUTTON_TEXT = "ctaButtonText"
        const val CATALOG_CTA_BUTTON_COLOR = "ctaButtonColor"
        const val CATALOG_CTA_BUTTON_URI = "ctaButtonUri"
        const val CATALOG_LAYOUT = "displayLayout"
        const val CATALOG_ITEMS = "catalogItems"
        const val CATALOG_ITEM_INDEX = "catalogIndex"
    }

    internal object MethodNames {
        const val SET_BACKGROUND_COLOR = "setBackgroundColor"
        const val SET_TEXT_COLOR = "setTextColor"
    }

    internal object FriendlyViewNames {
        const val NOTIFICATION_BACKGROUND = "notification background"
        const val NOTIFICATION_TITLE = "notification title"
        const val NOTIFICATION_BODY_TEXT = "notification body text"
    }

    internal object PushPayloadKeys {
        const val TEMPLATE_TYPE = "adb_template_type"
        const val TITLE = "adb_title"
        const val BODY = "adb_body"
        const val ACC_PAYLOAD_BODY = "_msg"
        const val SOUND = "adb_sound"
        const val BADGE_NUMBER = "adb_n_count"
        const val NOTIFICATION_VISIBILITY = "adb_n_visibility"
        const val NOTIFICATION_PRIORITY = "adb_n_priority"
        const val CHANNEL_ID = "adb_channel_id"
        const val LEGACY_SMALL_ICON = "adb_icon"
        const val SMALL_ICON = "adb_small_icon"
        const val LARGE_ICON = "adb_large_icon"
        const val IMAGE_URL = "adb_image"
        const val TAG = "adb_tag"
        const val TICKER = "adb_ticker"
        const val STICKY = "adb_sticky"
        const val ACTION_TYPE = "adb_a_type"
        const val ACTION_URI = "adb_uri"
        const val ACTION_BUTTONS = "adb_act"
        const val VERSION = "adb_version"
        const val CAROUSEL_LAYOUT = "adb_car_layout"
        const val CAROUSEL_ITEMS = "adb_items"
        const val EXPANDED_BODY_TEXT = "adb_body_ex"
        const val EXPANDED_BODY_TEXT_COLOR = "adb_clr_body"
        const val TITLE_TEXT_COLOR = "adb_clr_title"
        const val SMALL_ICON_COLOR = "adb_clr_icon"
        const val NOTIFICATION_BACKGROUND_COLOR = "adb_clr_bg"
        const val REMIND_LATER_TEXT = "adb_rem_txt"
        const val REMIND_LATER_EPOCH_TIMESTAMP = "adb_rem_ts"
        const val REMIND_LATER_DELAY_SECONDS = "adb_rem_sec"
        const val CAROUSEL_OPERATION_MODE = "adb_car_mode"
<<<<<<< HEAD
        const val ZERO_BEZEL_COLLAPSED_STYLE = "adb_col_style"
=======
        const val CATALOG_CTA_BUTTON_TEXT = "adb_cta_txt"
        const val CATALOG_CTA_BUTTON_COLOR = "adb_cta_clr"
        const val CATALOG_CTA_BUTTON_URI = "adb_cta_uri"
        const val CATALOG_LAYOUT = "adb_display"
        const val CATALOG_ITEMS = "adb_items"
>>>>>>> f8ed8d9e
    }

    internal object CarouselItemKeys {
        const val IMAGE = "img"
        const val TEXT = "txt"
        const val URI = "uri"
    }

    internal object CatalogItemKeys {
        const val TITLE = "title"
        const val BODY = "body"
        const val IMAGE = "img"
        const val PRICE = "price"
        const val URI = "uri"
    }
}<|MERGE_RESOLUTION|>--- conflicted
+++ resolved
@@ -164,15 +164,12 @@
         const val REMIND_LATER_EPOCH_TIMESTAMP = "adb_rem_ts"
         const val REMIND_LATER_DELAY_SECONDS = "adb_rem_sec"
         const val CAROUSEL_OPERATION_MODE = "adb_car_mode"
-<<<<<<< HEAD
         const val ZERO_BEZEL_COLLAPSED_STYLE = "adb_col_style"
-=======
         const val CATALOG_CTA_BUTTON_TEXT = "adb_cta_txt"
         const val CATALOG_CTA_BUTTON_COLOR = "adb_cta_clr"
         const val CATALOG_CTA_BUTTON_URI = "adb_cta_uri"
         const val CATALOG_LAYOUT = "adb_display"
         const val CATALOG_ITEMS = "adb_items"
->>>>>>> f8ed8d9e
     }
 
     internal object CarouselItemKeys {
