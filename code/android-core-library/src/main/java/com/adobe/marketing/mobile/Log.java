/*
  Copyright 2022 Adobe. All rights reserved.
  This file is licensed to you under the Apache License, Version 2.0 (the "License");
  you may not use this file except in compliance with the License. You may obtain a copy
  of the License at http://www.apache.org/licenses/LICENSE-2.0
  Unless required by applicable law or agreed to in writing, software distributed under
  the License is distributed on an "AS IS" BASIS, WITHOUT WARRANTIES OR REPRESENTATIONS
  OF ANY KIND, either express or implied. See the License for the specific language
  governing permissions and limitations under the License.
 */
package com.adobe.marketing.mobile;

/**
 * Logging class to handle log levels and platform-specific log output
 *
 * @author Adobe Systems Incorporated
 * @version 5.0
 */
<<<<<<< HEAD
public class Log {
    //TODO: we should consider changing not to update loggingService variable after we allow logging service overriding.
    private static final Logging loggingService = ServiceProvider.getInstance().getLoggingService();
    private static LoggingMode loggingMode = LoggingMode.ERROR;

    public static final String UNEXPECTED_NULL_VALUE = "Unexpected Null Value";
    public static final String UNEXPECTED_EMPTY_VALUE = "Unexpected Empty Value";
    public static final String INVALID_FORMAT = "Invalid Format";
=======
@Deprecated
class Log {
    static final String UNEXPECTED_NULL_VALUE = "Unexpected Null Value";
    static final String UNEXPECTED_EMPTY_VALUE = "Unexpected Empty Value";
    static final String INVALID_FORMAT = "Invalid Format";
>>>>>>> 48e78338

    /**
     * private constructor to prevent accidental instantiation
     */
    private Log() {
    }

    /**
     * Used to print more verbose information. Info logging is expected to follow end-to-end every method an event hits.
     * Prints information to the console only when the SDK is in LoggingMode: VERBOSE
     *
     * @param source the source of the information to be logged
     * @param format the string format to be logged
     * @param params values to be inserted into the format
     * @see LoggingMode
     */
    @Deprecated
    static void trace(final String source, final String format, final Object... params) {
        com.adobe.marketing.mobile.services.Log.trace("", source, format, params);
    }

    /**
     * Information provided to the debug method should contain high-level details about the data being processed.
     * Prints information to the console only when the SDK is in LoggingMode: VERBOSE, DEBUG
     *
     * @param source the source of the information to be logged
     * @param format the string format to be logged
     * @param params values to be inserted into the format
     * @see LoggingMode
     */
    @Deprecated
    static void debug(final String source, final String format, final Object... params) {
        com.adobe.marketing.mobile.services.Log.debug("", source, format, params);
    }

    /**
     * Information provided to the warning method indicates that a request has been made to the SDK, but the SDK
     * will be unable to perform the requested task.  An example is catching an expected or unexpected but
     * recoverable exception.
     * Prints information to the console only when the SDK is in LoggingMode: VERBOSE, DEBUG, WARNING
     *
     * @param source the source of the information to be logged
     * @param format the string format to be logged
     * @param params values to be inserted into the format
     * @see LoggingMode
     */
    @Deprecated
    static void warning(final String source, final String format, final Object... params) {
        com.adobe.marketing.mobile.services.Log.warning("", source, format, params);
    }

    /**
     * Information provided to the error method indicates that there has been an unrecoverable error.
     * Prints information to the console regardless of current LoggingMode of the SDK.
     *
     * @param source the source of the information to be logged
     * @param format the string format to be logged
     * @param params values to be inserted into the format
     * @see LoggingMode
     */
    @Deprecated
    static void error(final String source, final String format, final Object... params) {
        com.adobe.marketing.mobile.services.Log.error("", source, format, params);
    }
}<|MERGE_RESOLUTION|>--- conflicted
+++ resolved
@@ -16,22 +16,11 @@
  * @author Adobe Systems Incorporated
  * @version 5.0
  */
-<<<<<<< HEAD
-public class Log {
-    //TODO: we should consider changing not to update loggingService variable after we allow logging service overriding.
-    private static final Logging loggingService = ServiceProvider.getInstance().getLoggingService();
-    private static LoggingMode loggingMode = LoggingMode.ERROR;
-
-    public static final String UNEXPECTED_NULL_VALUE = "Unexpected Null Value";
-    public static final String UNEXPECTED_EMPTY_VALUE = "Unexpected Empty Value";
-    public static final String INVALID_FORMAT = "Invalid Format";
-=======
 @Deprecated
 class Log {
     static final String UNEXPECTED_NULL_VALUE = "Unexpected Null Value";
     static final String UNEXPECTED_EMPTY_VALUE = "Unexpected Empty Value";
     static final String INVALID_FORMAT = "Invalid Format";
->>>>>>> 48e78338
 
     /**
      * private constructor to prevent accidental instantiation
