--- conflicted
+++ resolved
@@ -54,7 +54,15 @@
             return "";
         }
 
-<<<<<<< HEAD
+		final String timePattern =
+				StringUtils.isNullOrEmpty(timestampFormat) ? DATE_TIME_FORMAT : timestampFormat;
+		final Locale posixLocale =
+				new Locale(Locale.US.getLanguage(), Locale.US.getCountry(), "POSIX");
+		SimpleDateFormat simpleDateFormat = new SimpleDateFormat(timePattern, posixLocale);
+		simpleDateFormat.setTimeZone(TimeZone.getTimeZone("GMT"));
+		return simpleDateFormat.format(timestamp);
+	}
+
 	/**
 	 * Formats the locale value by replacing '_' with '-'. Uses {@link Locale#toString()} to retrieve
 	 * the language tag.
@@ -108,24 +116,4 @@
 	static BuildVersionCheck isLollipopOrGreater = () ->
 			Build.VERSION.SDK_INT >= Build.VERSION_CODES.LOLLIPOP;
 
-=======
-        final String timePattern =
-                StringUtils.isNullOrEmpty(timestampFormat) ? DATE_TIME_FORMAT : timestampFormat;
-        final Locale posixLocale =
-                new Locale(Locale.US.getLanguage(), Locale.US.getCountry(), "POSIX");
-        SimpleDateFormat simpleDateFormat = new SimpleDateFormat(timePattern, posixLocale);
-        simpleDateFormat.setTimeZone(TimeZone.getTimeZone("GMT"));
-        return simpleDateFormat.format(timestamp);
-    }
-
-    /**
-     * Formats the locale value from SystemInfoService and replaces '_' with '-'
-     *
-     * @param locale active locale value
-     * @return string representation of the locale
-     */
-    static String formatLocale(final Locale locale) {
-        return locale == null ? null : locale.toString().replace('_', '-');
-    }
->>>>>>> aa9efbf2
 }