--- conflicted
+++ resolved
@@ -20,6 +20,7 @@
 import com.adobe.marketing.mobile.LoggingMode;
 import com.adobe.marketing.mobile.MobileCore;
 import com.adobe.marketing.mobile.internal.utility.SQLiteDatabaseHelper;
+import com.adobe.marketing.mobile.services.utility.FileUtil;
 
 import java.io.File;
 import java.util.ArrayList;
@@ -31,201 +32,6 @@
  */
 final class SQLiteDataQueue implements DataQueue {
 
-<<<<<<< HEAD
-	private static final String TABLE_NAME = "TB_AEP_DATA_ENTITY";
-	private static final String TB_KEY_UNIQUE_IDENTIFIER = "uniqueIdentifier";
-	private static final String TB_KEY_TIMESTAMP = "timestamp";
-	private static final String TB_KEY_DATA = "data";
-	private static final String LOG_PREFIX = "SQLiteDataQueue";
-
-	private final String databasePath;
-	private final SQLiteDatabaseHelper databaseHelper;
-	private boolean isClose = false;
-	private final Object dbMutex = new Object();
-
-	SQLiteDataQueue(final String databasePath, final SQLiteDatabaseHelper databaseHelper) {
-		this.databaseHelper = databaseHelper;
-		this.databasePath = databasePath;
-		createTableIfNotExists();
-	}
-
-	@Override
-	public boolean add(final DataEntity dataEntity) {
-		if (isClose) {
-			MobileCore.log(LoggingMode.DEBUG, LOG_PREFIX, "add - Returning false, DataQueue is closed.");
-			return false;
-		}
-
-		if (dataEntity == null) {
-			MobileCore.log(LoggingMode.DEBUG, LOG_PREFIX, "add - Returning false, DataEntity is null.");
-			return false;
-		}
-
-		Map<String, Object> dataToInsert = new HashMap<>();
-		dataToInsert.put(TB_KEY_UNIQUE_IDENTIFIER, dataEntity.getUniqueIdentifier());
-		dataToInsert.put(TB_KEY_TIMESTAMP, dataEntity.getTimestamp().getTime());
-		dataToInsert.put(TB_KEY_DATA, dataEntity.getData() != null ? dataEntity.getData() : "");
-
-		synchronized (dbMutex) {
-			boolean result = databaseHelper.insertRow(databasePath, TABLE_NAME, dataToInsert);
-			MobileCore.log(LoggingMode.VERBOSE, LOG_PREFIX, String.format("add - Successfully added DataEntity (%s) to DataQueue",
-						   dataEntity.toString()));
-			return result;
-		}
-	}
-
-	@Override
-	public List<DataEntity> peek(final int n) {
-		if (isClose) {
-			MobileCore.log(LoggingMode.DEBUG, LOG_PREFIX, "peek n - Returning null, DataQueue is closed.");
-			return null;
-		}
-
-		if (n <= 0) {
-			MobileCore.log(LoggingMode.DEBUG, LOG_PREFIX, "peek n - Returning null, n <= 0.");
-			return null;
-		}
-
-		List<ContentValues> rows;
-
-		synchronized (dbMutex) {
-			rows = databaseHelper.query(databasePath, TABLE_NAME, new String[] {TB_KEY_TIMESTAMP, TB_KEY_UNIQUE_IDENTIFIER, TB_KEY_DATA},
-										n);
-		}
-
-		if (rows == null || rows.isEmpty()) {
-			return new ArrayList<>();
-		}
-
-		final List<DataEntity> dataEntitiesList = new ArrayList<>(rows.size());
-
-		for (ContentValues row : rows) {
-			dataEntitiesList.add(new DataEntity(
-									 row.getAsString(TB_KEY_UNIQUE_IDENTIFIER),
-									 new Date(row.getAsLong(TB_KEY_TIMESTAMP)),
-									 row.getAsString(TB_KEY_DATA)
-								 ));
-		}
-
-		MobileCore.log(LoggingMode.VERBOSE, LOG_PREFIX, String.format("peek n - Successfully returned %d DataEntities",
-					   dataEntitiesList.size()));
-		return dataEntitiesList;
-	}
-
-	@Override
-	public DataEntity peek() {
-		if (isClose) {
-			MobileCore.log(LoggingMode.DEBUG, LOG_PREFIX, "peek - Returning null, DataQueue is closed");
-			return null;
-		}
-
-		final List<DataEntity> dataEntities = peek(1);
-
-		if (dataEntities == null) {
-			MobileCore.log(LoggingMode.DEBUG, LOG_PREFIX, "peek - Unable to fetch DataEntity, returning null");
-			return null;
-		}
-
-		if (dataEntities.isEmpty()) {
-			MobileCore.log(LoggingMode.DEBUG, LOG_PREFIX, "peek - 0 DataEntities fetch, returning null");
-			return null;
-		}
-
-		MobileCore.log(LoggingMode.VERBOSE, LOG_PREFIX, String.format("peek - Successfully returned DataEntity (%s)",
-					   dataEntities.get(0).toString()));
-		return dataEntities.get(0);
-	}
-
-	@Override
-	public boolean remove(final int n) {
-		if (isClose) {
-			MobileCore.log(LoggingMode.DEBUG, LOG_PREFIX, "remove n - Returning false, DataQueue is closed");
-			return false;
-		}
-
-		if (n <= 0) {
-			MobileCore.log(LoggingMode.DEBUG, LOG_PREFIX, "remove n - Returning false, n <= 0");
-			return false;
-		}
-
-		synchronized (dbMutex) {
-			int count = databaseHelper.removeRows(databasePath, TABLE_NAME, "id ASC", n);
-			MobileCore.log(LoggingMode.VERBOSE, LOG_PREFIX, String.format("remove n - Successfully removed %d DataEntities",
-						   count));
-			return count != -1;
-		}
-	}
-
-	@Override
-	public boolean remove() {
-		if (isClose) {
-			MobileCore.log(LoggingMode.DEBUG, LOG_PREFIX, "remove - Returning false, DataQueue is closed");
-			return false;
-		}
-
-		return remove(1);
-	}
-
-	@Override
-	public boolean clear() {
-		if (isClose) {
-			MobileCore.log(LoggingMode.DEBUG, LOG_PREFIX, "clear - Returning false, DataQueue is closed");
-			return false;
-		}
-
-		synchronized (dbMutex) {
-			boolean result = databaseHelper.clearTable(databasePath, TABLE_NAME);
-			MobileCore.log(LoggingMode.VERBOSE, LOG_PREFIX, String.format("clear - %s in clearing Table %s",
-						   (result ? "Successful" : "Failed"), TABLE_NAME));
-			return result;
-		}
-	}
-
-	@Override
-	public int count() {
-		if (isClose) {
-			MobileCore.log(LoggingMode.DEBUG, LOG_PREFIX, "count - Returning 0, DataQueue is closed");
-			return 0;
-		}
-
-		synchronized (dbMutex) {
-			return databaseHelper.getTableSize(databasePath, TABLE_NAME);
-		}
-	}
-
-	@Override
-	public void close() {
-		isClose = true;
-	}
-
-	/**
-	 * Creates a Table with name {@link #TABLE_NAME}, if not already exists in database at path {@link #databasePath}.
-	 */
-	private void createTableIfNotExists() {
-		if (databaseHelper == null) {
-			MobileCore.log(LoggingMode.DEBUG, LOG_PREFIX, String.format("Unable to create table (%s), database helper is null",
-						   TABLE_NAME));
-			return;
-		}
-
-		final String tableCreationQuery = "CREATE TABLE IF NOT EXISTS " + TABLE_NAME +
-										  " (id INTEGER NOT NULL PRIMARY KEY AUTOINCREMENT UNIQUE, " +
-										  "uniqueIdentifier TEXT NOT NULL UNIQUE, " +
-										  "timestamp INTEGER NOT NULL, " +
-										  "data TEXT);";
-
-		synchronized (dbMutex) {
-			if (databaseHelper.createTableIfNotExist(databasePath, tableCreationQuery)) {
-				MobileCore.log(LoggingMode.VERBOSE, LOG_PREFIX,
-							   String.format("createTableIfNotExists - Successfully created/already existed table (%s) ", TABLE_NAME));
-				return;
-			}
-		}
-
-		MobileCore.log(LoggingMode.DEBUG, LOG_PREFIX,
-					   String.format("createTableIfNotExists - Error creating/accessing table (%s)  ", TABLE_NAME));
-	}
-=======
     private static final String TABLE_NAME = "TB_AEP_DATA_ENTITY";
     private static final String TB_KEY_UNIQUE_IDENTIFIER = "uniqueIdentifier";
     private static final String TB_KEY_TIMESTAMP = "timestamp";
@@ -235,8 +41,8 @@
     private boolean isClose = false;
     private final Object dbMutex = new Object();
 
-    SQLiteDataQueue(final File cacheDir, final String databaseName) {
-        this.databasePath = new File(cacheDir, removeRelativePath(databaseName)).getPath();
+    SQLiteDataQueue(final String databasePath) {
+        this.databasePath = databasePath;
         createTableIfNotExists();
     }
 
@@ -458,29 +264,4 @@
         MobileCore.log(LoggingMode.DEBUG, LOG_PREFIX,
                 String.format("createTableIfNotExists - Error creating/accessing table (%s)  ", TABLE_NAME));
     }
-
-    /**
-     * Removes the relative part of the file name(if exists).
-     * <p>
-     * for ex: File name `/mydatabase/../../database1` will be converted to `mydatabase_database1`
-     * <p/>
-     *
-     * @param filePath the file name
-     * @return file name without relative path
-     */
-    //TODO: This method is moved to an internal utility class in another branch, need to remove it once the utility class is merged to the dev branch https://github.com/adobe/aepsdk-core-android/blob/0ea895adf692b9b96855472d7fd027f79b0c524c/code/android-core-library/src/phone/java/com/adobe/marketing/mobile/services/utility/FileUtil.kt#L26
-    private String removeRelativePath(final String filePath) {
-        if (filePath == null || filePath.isEmpty()) {
-            return filePath;
-        }
-
-        try {
-            String result = filePath.replaceAll("\\.[/\\\\]", "\\.");
-            result = result.replaceAll("[/\\\\](\\.{2,})", "_");
-            return result;
-        } catch (IllegalArgumentException e) {
-            return filePath;
-        }
-    }
->>>>>>> 2bd4d60c
 }