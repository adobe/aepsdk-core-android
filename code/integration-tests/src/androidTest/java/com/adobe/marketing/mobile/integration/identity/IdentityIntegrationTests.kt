/*
  Copyright 2022 Adobe. All rights reserved.
  This file is licensed to you under the Apache License, Version 2.0 (the "License");
  you may not use this file except in compliance with the License. You may obtain a copy
  of the License at http://www.apache.org/licenses/LICENSE-2.0
  Unless required by applicable law or agreed to in writing, software distributed under
  the License is distributed on an "AS IS" BASIS, WITHOUT WARRANTIES OR REPRESENTATIONS
  OF ANY KIND, either express or implied. See the License for the specific language
  governing permissions and limitations under the License.
 */
package com.adobe.marketing.mobile.integration.identity

import android.content.Context
import android.util.Log
import androidx.test.core.app.ApplicationProvider
import androidx.test.ext.junit.runners.AndroidJUnit4
import com.adobe.marketing.mobile.*
import com.adobe.marketing.mobile.identity.IdentityExtension
import com.adobe.marketing.mobile.integration.ConfigurationMonitor
import com.adobe.marketing.mobile.integration.MonitorExtension
import com.adobe.marketing.mobile.services.HttpConnecting
import com.adobe.marketing.mobile.services.Networking
import com.adobe.marketing.mobile.services.ServiceProvider
import com.adobe.marketing.mobile.services.ServiceProviderModifier
import org.junit.Assert.*
import org.junit.Before
import org.junit.BeforeClass
import org.junit.Ignore
import org.junit.Test
import org.junit.runner.RunWith
import java.io.InputStream
import java.net.HttpURLConnection
import java.util.concurrent.CountDownLatch
import java.util.concurrent.TimeUnit

private typealias NetworkMonitor = (url: String) -> Unit

@RunWith(AndroidJUnit4::class)
class IdentityIntegrationTests {
    companion object {
        private const val TEST_TIMEOUT : Long = 1000
        private var networkMonitor: NetworkMonitor? = null

        @BeforeClass
        @JvmStatic
        fun setupClass() {
            overrideNetworkService()
        }

        private fun overrideNetworkService() {
            ServiceProvider.getInstance().networkService = Networking { request, callback ->
                networkMonitor?.let { it(request.url) }
                callback.call(object : HttpConnecting {
                    override fun getInputStream(): InputStream? {
                        return null
                    }

                    override fun getErrorStream(): InputStream? {
                        return null
                    }

                    override fun getResponseCode(): Int {
                        return HttpURLConnection.HTTP_REQ_TOO_LONG
                    }

                    override fun getResponseMessage(): String {
                        return ""
                    }

                    override fun getResponsePropertyValue(responsePropertyKey: String?): String {
                        return ""
                    }

                    override fun close() {}

                })
            }
        }
    }


    private fun clearSharedPreference() {
        val context = ApplicationProvider.getApplicationContext<Context>()
        val sharedPreference = context.getSharedPreferences("visitorIDServiceDataStore", 0)
        val editor = sharedPreference.edit()
        editor.clear()
        editor.commit()
    }


    @Before
    fun setup() {
        networkMonitor = null
        SDKHelper.resetSDK()

        MobileCore.setApplication(ApplicationProvider.getApplicationContext())

        clearSharedPreference()

        MobileCore.setLogLevel(LoggingMode.VERBOSE)
        val countDownLatch = CountDownLatch(1)
        MobileCore.registerExtensions(
            listOf(
                IdentityExtension::class.java,
                MonitorExtension::class.java,
                Analytics.EXTENSION
            )
        ) {
            countDownLatch.countDown()
        }
        assertTrue(countDownLatch.await(TEST_TIMEOUT, TimeUnit.MILLISECONDS))
    }

    @Test(timeout = TEST_TIMEOUT)
    fun testSyncIdentifiers() {
        val countDownLatch = CountDownLatch(1)
        val configurationLatch = CountDownLatch(1)
        configurationAwareness { configurationLatch.countDown() }

        MobileCore.updateConfiguration(
            mapOf(
                "experienceCloud.org" to "orgid",
                "experienceCloud.server" to "test.com",
                "global.privacy" to "optedin"
            )
        )

        configurationLatch.await()
        networkMonitor = { url ->
            if (url.contains("d_cid_ic=id1%01value1%011")) {
                assertTrue(url.contains("https://test.com/id"))
                assertTrue(url.contains("d_orgid=orgid"))
                countDownLatch.countDown()
            }
        }
        Identity.syncIdentifiers(
            mapOf("id1" to "value1"),
            VisitorID.AuthenticationState.AUTHENTICATED
        )
        countDownLatch.await()
    }


    @Test(timeout = TEST_TIMEOUT)
    fun testIdentitySendsForceSyncRequestOnEveryLaunch() {
        val countDownLatch = CountDownLatch(1)
        MobileCore.updateConfiguration(
            mapOf(
                "experienceCloud.org" to "orgid",
                "experienceCloud.server" to "test.com",
                "global.privacy" to "optedin"
            )
        )

        val configurationLatch = CountDownLatch(1)
        configurationAwareness { configurationLatch.countDown() }
        configurationLatch.await()

        networkMonitor = { url ->
            if (url.contains("d_cid_ic=id1%01value1%011")) {
                assertTrue(url.contains("https://test.com/id"))
                assertTrue(url.contains("d_orgid=orgid"))
                assertTrue(url.contains("d_mid="))
                countDownLatch.countDown()
            }
        }
        Identity.syncIdentifiers(
            mapOf("id1" to "value1"),
            VisitorID.AuthenticationState.AUTHENTICATED
        )
        assertTrue(countDownLatch.await(TEST_TIMEOUT, TimeUnit.MILLISECONDS))

        val context = ApplicationProvider.getApplicationContext<Context>()
        val sharedPreference = context.getSharedPreferences("visitorIDServiceDataStore", 0)
        sharedPreference.all.entries.forEach { entry ->
            Log.d("integration_test", "${entry.key} - ${entry.value}")
        }

        SDKHelper.resetSDK()
        ServiceProviderModifier.reset()

        overrideNetworkService()

        MobileCore.setApplication(ApplicationProvider.getApplicationContext())
        MobileCore.setLogLevel(LoggingMode.VERBOSE)
        val countDownLatchSecondNetworkMonitor = CountDownLatch(1)
        networkMonitor = { url ->
            if (url.contains("https://test.com/id")) {
                assertTrue(url.contains("d_orgid=orgid"))
                assertTrue(url.contains("d_mid="))
                countDownLatchSecondNetworkMonitor.countDown()
            }
        }
        val countDownLatchSecondLaunch = CountDownLatch(1)
        MobileCore.registerExtensions(
            listOf(
                IdentityExtension::class.java,
                MonitorExtension::class.java
            )
        ) {
            countDownLatchSecondLaunch.countDown()
        }

        MobileCore.updateConfiguration(
            mapOf(
                "experienceCloud.org" to "orgid",
                "experienceCloud.server" to "test.com",
                "global.privacy" to "optedin"
            )
        )

        val configurationLatch2 = CountDownLatch(1)
        configurationAwareness { configurationLatch2.countDown() }
        configurationLatch2.await()

        assertTrue(countDownLatchSecondLaunch.await(TEST_TIMEOUT, TimeUnit.MILLISECONDS))
        countDownLatchSecondNetworkMonitor.await()
    }

    @Test(timeout = TEST_TIMEOUT)
    fun testOptedout() {
        val countDownLatch = CountDownLatch(1)
        MobileCore.updateConfiguration(
            mapOf(
                "experienceCloud.org" to "orgid",
                "experienceCloud.server" to "test.com",
                "global.privacy" to "optedout"
            )
        )
        val configurationLatch = CountDownLatch(1)
        configurationAwareness { configurationLatch.countDown() }
        configurationLatch.await()
        networkMonitor = { url ->
            if (url.contains("d_cid_ic=id1%01value1%010")) {
                countDownLatch.countDown()
            }
        }
        Identity.syncIdentifiers(mapOf("id1" to "value1"))
        assertFalse(countDownLatch.await(200, TimeUnit.MILLISECONDS))
    }

    @Test(timeout = TEST_TIMEOUT)
    @Ignore
    //TODO: Fix issue where Analytics does not update persistence and shared state with latest vid
    fun testGetUrlVariables_whenValidAnalyticsIds_includesAnalyticsIdsInReturnedUrl() {
        MobileCore.updateConfiguration(
            mapOf(
                "experienceCloud.org" to "orgid",
                "experienceCloud.server" to "test.com",
                "global.privacy" to "optedin"
            )
        )

        val configurationLatch = CountDownLatch(1)
        configurationAwareness { configurationLatch.countDown() }
        configurationLatch.await()

        Analytics.setVisitorIdentifier("testVid")
        val analyticsLatch = CountDownLatch(1)
        Analytics.getVisitorIdentifier{ id ->
            analyticsLatch.countDown()
        }
        analyticsLatch.await()

        val countDownLatch = CountDownLatch(1)
        Identity.getUrlVariables { variables ->
            assertNotNull(variables)
            assertTrue(variables.contains("TS"))
            assertTrue(variables.contains("MCMID"))
            assertTrue(variables.contains("MCORGID"))
            assertTrue(variables.contains("adobe_aa_vid=testVid"))
            countDownLatch.countDown()
        }

        countDownLatch.await()
    }

    @Test(timeout = TEST_TIMEOUT)
    fun testGetUrlVariables_whenNoAnalyticsIds_returnsUrlWithIdentityInfo() {
        MobileCore.updateConfiguration(
            mapOf(
                "experienceCloud.org" to "orgid",
                "experienceCloud.server" to "test.com",
                "global.privacy" to "optedin"
            )
        )

        val configurationLatch = CountDownLatch(1)
        configurationAwareness { configurationLatch.countDown() }
        configurationLatch.await()

        val countDownLatch = CountDownLatch(1)
        Identity.getUrlVariables { variables ->
            assertNotNull(variables)
            assertTrue(variables.contains("TS"))
            assertTrue(variables.contains("MCMID"))
            assertTrue(variables.contains("MCORGID"))
            assertFalse(variables.contains("adobe_aa_vid"))
            assertFalse(variables.contains("MCAID"))
            countDownLatch.countDown()
        }

        countDownLatch.await()
    }

    @Test
    @Ignore
    //TODO: Fix issue where Analytics does not update persistence and shared state with latest vid
    fun testAppendTo_whenValidAnalyticsIds_includesAnalyticsIdsInReturnedUrl() {
        val countDownLatch = CountDownLatch(1)
        MobileCore.updateConfiguration(
            mapOf(
                "experienceCloud.org" to "orgid",
                "experienceCloud.server" to "test.com",
                "global.privacy" to "optedin"
            )
        )
        val configurationLatch = CountDownLatch(1)
        configurationAwareness { configurationLatch.countDown() }
        configurationLatch.await()
        Analytics.setVisitorIdentifier("testVid")
        val analyticsLatch = CountDownLatch(1)
        Analytics.getVisitorIdentifier{ id ->
            analyticsLatch.countDown()
        }
        analyticsLatch.await()

        Identity.appendVisitorInfoForURL("https://adobe.com") { url ->
            assertNotNull(url)
            assertTrue(url.contains("TS"))
            assertTrue(url.contains("MCMID"))
            assertTrue(url.contains("MCORGID"))
            assertTrue(url.contains("adobe_aa_vid=testVid"))
            countDownLatch.countDown()
        }
        countDownLatch.await()
    }

    @Test
    fun testAppendTo_whenNoAnalyticsIds_returnsUrlWithIdentityInfo() {
        val countDownLatch = CountDownLatch(1)
        MobileCore.updateConfiguration(
            mapOf(
                "experienceCloud.org" to "orgid",
                "experienceCloud.server" to "test.com",
                "global.privacy" to "optedin"
            )
        )
        val configurationLatch = CountDownLatch(1)
        configurationAwareness { configurationLatch.countDown() }
        configurationLatch.await()

        Identity.appendVisitorInfoForURL("https://adobe.com") { url ->
            assertNotNull(url)
            assertTrue(url.contains("TS"))
            assertTrue(url.contains("MCMID"))
            assertTrue(url.contains("MCORGID"))
            assertFalse(url.contains("adobe_aa_vid"))
            assertFalse(url.contains("MCAID"))
            countDownLatch.countDown()
        }
        countDownLatch.await()
    }

    @Test(timeout = TEST_TIMEOUT)
    fun testGetExperienceCloudId() {
        val countDownLatch = CountDownLatch(1)
        MobileCore.updateConfiguration(
            mapOf(
                "experienceCloud.org" to "orgid",
                "experienceCloud.server" to "test.com",
                "global.privacy" to "optedin"
            )
        )
        val configurationLatch = CountDownLatch(1)
        configurationAwareness { configurationLatch.countDown() }
        configurationLatch.await()
        Identity.getExperienceCloudId { ecid ->
            assertTrue(ecid.isNotEmpty())
            countDownLatch.countDown()
        }
        countDownLatch.await()
    }

    @Test(timeout = 5000)
    @Ignore
<<<<<<< HEAD
    //TODO: Fix issue where Analytics does not update persistence and shared state with latest vid
=======
    @Test(timeout = TEST_TIMEOUT)
    //TODO: enable this test once MobileCore.getSdkIdentities event handling is implemented in the new Configuration extension
>>>>>>> bda57dff
    fun testGetSdkIdentities() {
        MobileCore.updateConfiguration(
            mapOf(
                "experienceCloud.org" to "orgid",
                "experienceCloud.server" to "test.com",
                "global.privacy" to "optedin"
            )
        )

        Analytics.setVisitorIdentifier("testVid")
        val analyticsLatch = CountDownLatch(1)
        Analytics.getVisitorIdentifier {
            analyticsLatch.countDown()
        }
        MobileCore.setAdvertisingIdentifier("adid")
        Identity.syncIdentifiers(mapOf("id1" to "value1"))
        val identityLatch = CountDownLatch(1)
        var ecid : String? = null
        Identity.getExperienceCloudId{
            ecid = it
            identityLatch.countDown()
        }
        identityLatch.await()
        analyticsLatch.await()

        val countDownLatch = CountDownLatch(1)
        var receivedSDKIdentities : String? = null
        MobileCore.getSdkIdentities { identityString ->
            receivedSDKIdentities = identityString
            countDownLatch.countDown()
        }
        countDownLatch.await()

        assertNotNull(receivedSDKIdentities)
        assertNotNull(ecid)
        val assertMessage = "Received SDKIdentities: " + receivedSDKIdentities
        assertTrue(assertMessage, receivedSDKIdentities?.contains("{\"namespace\":\"DSID_20914\",\"value\":\"adid\",\"type\":\"integrationCode\"}") ?: false)
        assertTrue(assertMessage, receivedSDKIdentities?.contains("{\"namespace\":\"id1\",\"value\":\"value1\",\"type\":\"integrationCode\"}") ?: false)
        assertTrue(assertMessage, receivedSDKIdentities?.contains("\"companyContexts\":[{\"namespace\":\"imsOrgID\",\"value\":\"orgid\"}]") ?: false)
        assertTrue(assertMessage, receivedSDKIdentities?.contains("{\"namespace\":\"4\",\"value\":\""+ ecid + "\",\"type\":\"namespaceId\"}") ?: false)
        assertTrue(assertMessage, receivedSDKIdentities?.contains("testVid") ?: false)
    }

    @Test(timeout = TEST_TIMEOUT)
    fun testGetIdentifiers() {
        val countDownLatch = CountDownLatch(1)
        MobileCore.updateConfiguration(
            mapOf(
                "experienceCloud.org" to "orgid",
                "experienceCloud.server" to "test.com",
                "global.privacy" to "optedin"
            )
        )
        val configurationLatch = CountDownLatch(1)
        configurationAwareness { configurationLatch.countDown() }
        configurationLatch.await()
        Identity.syncIdentifier("type1", "id1", VisitorID.AuthenticationState.AUTHENTICATED)
        Identity.getIdentifiers { identifiers ->
            assertNotNull(identifiers)
            assertEquals(1, identifiers.size)
            val first = identifiers[0]
            assertEquals(VisitorID.AuthenticationState.AUTHENTICATED, first.authenticationState)
            assertEquals("d_cid_ic", first.idOrigin)
            assertEquals("id1", first.id)
            assertEquals("type1", first.idType)
            countDownLatch.countDown()
        }
        countDownLatch.await()
    }

    @Test(timeout = TEST_TIMEOUT)
    fun testGetIdentifiers_returnsEmptyList_whenNoIds() {
        val countDownLatch = CountDownLatch(1)
        MobileCore.updateConfiguration(
            mapOf(
                "experienceCloud.org" to "orgid",
                "experienceCloud.server" to "test.com",
                "global.privacy" to "optedin"
            )
        )
        val configurationLatch = CountDownLatch(1)
        configurationAwareness { configurationLatch.countDown() }
        configurationLatch.await()
        Identity.getIdentifiers { identifiers ->
            assertNotNull(identifiers)
            assertEquals(0, identifiers.size)
            countDownLatch.countDown()
        }
        countDownLatch.await()
    }

    @Test(timeout = TEST_TIMEOUT)
    fun testSetPushIdentifier() {
        val countDownLatchNetworkMonitor = CountDownLatch(1)
        networkMonitor = { url ->
            if (url.contains("20919")) {
                assertTrue(url.contains("d_cid=20919%019516258b6230afdd93cf0cd07b8dd845"))
                countDownLatchNetworkMonitor.countDown()
            }
        }
        MobileCore.updateConfiguration(
            mapOf(
                "experienceCloud.org" to "orgid",
                "experienceCloud.server" to "test.com",
                "global.privacy" to "optedin"
            )
        )
        val configurationLatch = CountDownLatch(1)
        configurationAwareness { configurationLatch.countDown() }
        configurationLatch.await()
        MobileCore.setPushIdentifier("9516258b6230afdd93cf0cd07b8dd845")
        countDownLatchNetworkMonitor.await()
    }

    @Test(timeout = TEST_TIMEOUT)
    fun testSetAdvertisingIdentifier() {
        val countDownLatchNetworkMonitor = CountDownLatch(1)
        networkMonitor = { url ->
            if (url.contains("DSID_20914")) {
                assertTrue(url.contains("d_cid_ic=DSID_20914%01adid%011"))
                countDownLatchNetworkMonitor.countDown()
            }
        }
        MobileCore.updateConfiguration(
            mapOf(
                "experienceCloud.org" to "orgid",
                "experienceCloud.server" to "test.com",
                "global.privacy" to "optedin"
            )
        )
        val configurationLatch = CountDownLatch(1)
        configurationAwareness { configurationLatch.countDown() }
        configurationLatch.await()
        MobileCore.setAdvertisingIdentifier("adid")
        countDownLatchNetworkMonitor.await()
    }

    @Test(timeout = TEST_TIMEOUT)
    fun testResetIdentities() {
        val countDownLatch = CountDownLatch(1)
        MobileCore.updateConfiguration(
            mapOf(
                "experienceCloud.org" to "orgid",
                "experienceCloud.server" to "test.com",
                "global.privacy" to "optedin"
            )
        )
        val configurationLatch = CountDownLatch(1)
        configurationAwareness { configurationLatch.countDown() }
        configurationLatch.await()
        networkMonitor = { url ->
            if (url.contains("https://test.com/id")) {
                assertTrue(url.contains("d_orgid=orgid"))
                assertTrue(url.contains("d_mid="))
                countDownLatch.countDown()
            }
        }
        assertTrue(countDownLatch.await(TEST_TIMEOUT, TimeUnit.MILLISECONDS))
        val firstMid = loadStoreMid()
        assertNotEquals("", firstMid)

        val countDownLatchSecondNetworkMonitor = CountDownLatch(1)
        networkMonitor = { url ->
            if (url.contains("https://test.com/id")) {
                assertTrue(url.contains("d_orgid=orgid"))
                assertTrue(url.contains("d_mid="))
                assertFalse(url.contains(firstMid))
                countDownLatchSecondNetworkMonitor.countDown()
            }
        }
        MobileCore.resetIdentities()
        countDownLatchSecondNetworkMonitor.await()
        Thread.sleep(20)
        val secondMid = loadStoreMid()
        assertNotEquals("", secondMid)
    }

    private fun loadStoreMid(): String {
        val context = ApplicationProvider.getApplicationContext<Context>()
        val sharedPreference = context.getSharedPreferences("visitorIDServiceDataStore", 0)
        sharedPreference.all.entries.forEach { entry ->
            Log.d("integration_test", "${entry.key} - ${entry.value}")
        }
        return sharedPreference.getString("ADOBEMOBILE_PERSISTED_MID", "")!!
    }

    private fun configurationAwareness(callback: ConfigurationMonitor) {
        MonitorExtension.configurationAwareness(callback)
    }

}<|MERGE_RESOLUTION|>--- conflicted
+++ resolved
@@ -382,14 +382,9 @@
         countDownLatch.await()
     }
 
-    @Test(timeout = 5000)
     @Ignore
-<<<<<<< HEAD
+    @Test(timeout = TEST_TIMEOUT)
     //TODO: Fix issue where Analytics does not update persistence and shared state with latest vid
-=======
-    @Test(timeout = TEST_TIMEOUT)
-    //TODO: enable this test once MobileCore.getSdkIdentities event handling is implemented in the new Configuration extension
->>>>>>> bda57dff
     fun testGetSdkIdentities() {
         MobileCore.updateConfiguration(
             mapOf(
