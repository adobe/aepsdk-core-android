/*
  Copyright 2022 Adobe. All rights reserved.
  This file is licensed to you under the Apache License, Version 2.0 (the "License");
  you may not use this file except in compliance with the License. You may obtain a copy
  of the License at http://www.apache.org/licenses/LICENSE-2.0
  Unless required by applicable law or agreed to in writing, software distributed under
  the License is distributed on an "AS IS" BASIS, WITHOUT WARRANTIES OR REPRESENTATIONS
  OF ANY KIND, either express or implied. See the License for the specific language
  governing permissions and limitations under the License.
 */
package com.adobe.marketing.mobile.launch.rulesengine;

import com.adobe.marketing.mobile.Event;
import com.adobe.marketing.mobile.ExtensionApi;
import com.adobe.marketing.mobile.LoggingMode;
import com.adobe.marketing.mobile.MobileCore;
import com.adobe.marketing.mobile.rulesengine.ConditionEvaluator;
import com.adobe.marketing.mobile.rulesengine.Log;
import com.adobe.marketing.mobile.rulesengine.LogLevel;
import com.adobe.marketing.mobile.rulesengine.Logging;
import com.adobe.marketing.mobile.rulesengine.RulesEngine;

import java.util.List;

public class LaunchRulesEngine {
    private final RulesEngine<LaunchRule> ruleRulesEngine;
    private final ExtensionApi extensionApi;

    @SuppressWarnings("rawtypes")
    public LaunchRulesEngine(final ExtensionApi extensionApi) {
        ruleRulesEngine = new RulesEngine<>(new ConditionEvaluator(ConditionEvaluator.Option.CASE_INSENSITIVE), LaunchRuleTransformer.INSTANCE.createTransforming());
        Log.setLogging(new Logging() {
            @Override
            public void log(LogLevel level, String tag, String message) {
                LoggingMode loggingMode;
                switch (level) {
                    case DEBUG:
                        loggingMode = LoggingMode.DEBUG;
                        break;
                    case ERROR:
                        loggingMode = LoggingMode.ERROR;
                        break;
                    case WARNING:
                        loggingMode = LoggingMode.WARNING;
                        break;
                    default:
                        loggingMode = LoggingMode.VERBOSE;
                }
                MobileCore.log(loggingMode, tag, message);
            }
        });
        this.extensionApi = extensionApi;
    }

    /**
     * Set a new set of rules, the new rules replace the current rules.
     *
     * @param rules a list of {@link LaunchRule}s
     */
    public void replaceRules(final List<LaunchRule> rules) {
        ruleRulesEngine.replaceRules(rules);
    }

    /**
     * Evaluates all the current rules against the supplied {@link Event}.
     *
     * @param event the {@link Event} against which to evaluate the rules
     * @return the matched {@link List<LaunchRule>}
     */
<<<<<<< HEAD
    public List<LaunchRule> process(Event event) {
=======
    public List<LaunchRule> process(final Event event) {
>>>>>>> f4e50c27
        return ruleRulesEngine.evaluate(new LaunchTokenFinder(event, extensionApi));
    }
}<|MERGE_RESOLUTION|>--- conflicted
+++ resolved
@@ -67,11 +67,7 @@
      * @param event the {@link Event} against which to evaluate the rules
      * @return the matched {@link List<LaunchRule>}
      */
-<<<<<<< HEAD
-    public List<LaunchRule> process(Event event) {
-=======
     public List<LaunchRule> process(final Event event) {
->>>>>>> f4e50c27
         return ruleRulesEngine.evaluate(new LaunchTokenFinder(event, extensionApi));
     }
 }