--- conflicted
+++ resolved
@@ -29,7 +29,7 @@
 import org.junit.Before
 import org.junit.Test
 import org.junit.runner.RunWith
-import org.mockito.Mockito.any
+import org.mockito.ArgumentMatchers.any
 import org.mockito.Mockito.mockConstruction
 import org.mockito.Mockito.never
 import org.mockito.Mockito.times
@@ -1139,13 +1139,8 @@
         val capturedEvents = mutableListOf<Event>()
 
         val testEvent = Event.Builder("Test event", eventType, eventSource).build()
-<<<<<<< HEAD
-        val testResponseEvent =
-            Event.Builder("Test response event", eventType, eventSource).setTriggerEvent(testEvent)
-                .build()
-=======
-        val testResponseEvent = Event.Builder("Test response event", eventType, eventSource).inResponseToEvent(testEvent).build()
->>>>>>> 791777fc
+        val testResponseEvent = Event.Builder("Test response event", eventType, eventSource)
+            .inResponseToEvent(testEvent).build()
         eventHub.registerListener(eventType, eventSource) {
             capturedEvents.add(it)
             latch.countDown()
@@ -1166,13 +1161,8 @@
         val capturedEvents = mutableListOf<Event>()
 
         val testEvent = Event.Builder("Test event", eventType, eventSource).build()
-<<<<<<< HEAD
-        val testResponseEvent =
-            Event.Builder("Test response event", eventType, eventSource).setTriggerEvent(testEvent)
-                .build()
-=======
-        val testResponseEvent = Event.Builder("Test response event", eventType, eventSource).inResponseToEvent(testEvent).build()
->>>>>>> 791777fc
+        val testResponseEvent = Event.Builder("Test response event", eventType, eventSource)
+            .inResponseToEvent(testEvent).build()
         eventHub.registerListener(EventType.TYPE_WILDCARD, EventSource.TYPE_WILDCARD) {
             capturedEvents.add(it)
             latch.countDown()
@@ -1202,13 +1192,8 @@
         val capturedEvents = mutableListOf<Pair<Event?, AdobeError?>>()
 
         val testEvent = Event.Builder("Test event", eventType, eventSource).build()
-<<<<<<< HEAD
-        val testResponseEvent =
-            Event.Builder("Test response event", eventType, eventSource).setTriggerEvent(testEvent)
-                .build()
-=======
-        val testResponseEvent = Event.Builder("Test response event", eventType, eventSource).inResponseToEvent(testEvent).build()
->>>>>>> 791777fc
+        val testResponseEvent = Event.Builder("Test response event", eventType, eventSource)
+            .inResponseToEvent(testEvent).build()
 
         eventHub.registerResponseListener(
             testEvent, 250,
@@ -1242,13 +1227,8 @@
         val capturedEvents = mutableListOf<Pair<Event?, AdobeError?>>()
 
         val testEvent = Event.Builder("Test event", eventType, eventSource).build()
-<<<<<<< HEAD
-        val testResponseEvent =
-            Event.Builder("Test response event", eventType, eventSource).setTriggerEvent(testEvent)
-                .build()
-=======
-        val testResponseEvent = Event.Builder("Test response event", eventType, eventSource).inResponseToEvent(testEvent).build()
->>>>>>> 791777fc
+        val testResponseEvent = Event.Builder("Test response event", eventType, eventSource)
+            .inResponseToEvent(testEvent).build()
 
         eventHub.registerResponseListener(
             testEvent, 5000,
