--- conflicted
+++ resolved
@@ -126,14 +126,10 @@
     testImplementation "org.jetbrains.kotlin:kotlin-test:$kotlin_version"
 //    testImplementation project(path: ':android-core-library')
     // instrumentation tests
-<<<<<<< HEAD
+
     androidTestImplementation "com.android.support.test:rules:1.0.2"
-    androidTestImplementation "org.jetbrains.kotlinx:kotlinx-coroutines-core:$kotlin_version"
-=======
     androidTestImplementation 'androidx.test:rules:1.1.1'
     androidTestImplementation 'androidx.test.ext:junit:1.1.3'
-//    androidTestImplementation project(path: ':android-core-library')
->>>>>>> da2cc825
 }
 
 repositories {
