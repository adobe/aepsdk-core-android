/*
  Copyright 2022 Adobe. All rights reserved.
  This file is licensed to you under the Apache License, Version 2.0 (the "License");
  you may not use this file except in compliance with the License. You may obtain a copy
  of the License at http://www.apache.org/licenses/LICENSE-2.0
  Unless required by applicable law or agreed to in writing, software distributed under
  the License is distributed on an "AS IS" BASIS, WITHOUT WARRANTIES OR REPRESENTATIONS
  OF ANY KIND, either express or implied. See the License for the specific language
  governing permissions and limitations under the License.
 */

package com.adobe.marketing.mobile;

import com.adobe.marketing.mobile.internal.eventhub.history.EventHistory;
import com.adobe.marketing.mobile.internal.eventhub.history.EventHistoryRequest;
import com.adobe.marketing.mobile.internal.eventhub.history.EventHistoryResultHandler;

import java.util.Map;

/**
 * Class that defines all the public methods an {@code Extension} may call to interface with the AEP SDK.
 */
public abstract class ExtensionApi {

<<<<<<< HEAD
    /**
     * Registers a new event listener for current extension for the provided event type and source.
     *
     * @param eventType     required parameter, the event type as a valid string (not null or empty)
     * @param eventSource   required parameter, the event source as a valid string (not null or empty)
     * @param eventListener required parameter, the listener which extends the {@link ExtensionEventListener} interface
     * @return a {@code boolean} indicating the listener registration status
     */
    public abstract boolean registerEventListener(final String eventType,
                                                  final String eventSource,
                                                  final ExtensionEventListener eventListener);

    /**
     * Dispatches an `Event` to the `EventHub`
     *
     * @param event An Event to be dispatched to the {@code EventHub}
     * @return a {@code boolean} indicating whether the event was successfully dispatched
     */
    public abstract boolean dispatch(final Event event);

    /**
     * Starts the `Event` queue for this extension
     */
    public abstract void startEvents();

    /**
     * Stops the `Event` queue for this extension
     */
    public abstract void stopEvents();

    // Shared state

    /**
     * Creates a new shared state for this extension.
     * If event is null, one of two behaviors will be observed:
     * <ul>
     * 	 <li> If this extension has not previously published a shared state, shared state will be versioned at 0 </li>
     * 	 <li> If this extension has previously published a shared state, shared state will be versioned at the latest </li>
     * </ul>
     *
     * @param state {@code Map<String, Object>} representing current state of this extension
     * @param event The {@link Event} for which the state is being set. Passing null will set the state for the next shared
     *              state version
     * @return {@code boolean} indicating if the shared state was successfully set
     */
    public abstract boolean createSharedState(final Map<String, Object> state,
                                              final Event event);
=======
	/**
	 * Registers a new event listener for current extension for the provided event type and source.
	 *
	 * @param eventType required parameter, the event type as a valid string (not null or empty)
	 * @param eventSource required parameter, the event source as a valid string (not null or empty)
	 * @param eventListener required parameter, the listener which extends the {@link ExtensionEventListener} interface
	 */
	public abstract void registerEventListener(final String eventType,
												  final String eventSource,
												  final ExtensionEventListener eventListener);

	/**
	 * Dispatches an `Event` to the `EventHub`
	 *
	 * @param event An Event to be dispatched to the {@code EventHub}
	 */
	public abstract void dispatch(final Event event);
>>>>>>> 791777fc

    /**
     * Creates a pending shared state for this extension.
     * <ul>
     * 	 <li> If this extension has not previously published a shared state, shared state will be versioned at 0 </li>
     * 	 <li> If this extension has previously published a shared state, shared state will be versioned at the latest </li>
     * </ul>
     *
     * @param event The {@link Event} for which pending shared state is being set. Passing null will set the state for the next shared
     *              state version.
     * @return {@link SharedStateResolver} that should be called with the shared state data when it is ready
     */
    public abstract SharedStateResolver createPendingSharedState(final Event event);

    /**
     * Gets the shared state data for a specified extension.
     *
     * @param extensionName extension name for which to retrieve data. See documentation for the list of available states.
     * @param event         the {@link Event} for which the state is being requested. Passing null will retrieve latest state available.
     * @param barrier       If true, the {@code EventHub} will only return {@code set} if extensionName has moved past event.
     * @param resolution    the {@link SharedStateResolution} to resolve for
     *                      return {@code SharedStateResult} for the requested extensionName and event
     */
    public abstract SharedStateResult getSharedState(final String extensionName,
                                                     final Event event,
                                                     final boolean barrier,
                                                     final SharedStateResolution resolution);

    // XDM Shared state

    /**
     * Creates a new XDM shared state for this extension. The state passed to this API needs to be mapped to known XDM mixins. If an extension uses multiple mixins, the current data for all of them should be provided when the XDM shared state is set.
     * If event is null, one of two behaviors will be observed:
     * <ul>
     * 	 <li> If this extension has not previously published a shared state, shared state will be versioned at 0 </li>
     * 	 <li> If this extension has previously published a shared state, shared state will be versioned at the latest </li>
     * </ul>
     *
     * @param state {@code Map<String, Object>} representing current state of this extension
     * @param event The {@link Event} for which the state is being set. Passing null will set the state for the next shared
     *              state version
     * @return {@code boolean} indicating if the shared state was successfully set
     */
    public abstract boolean createXDMSharedState(final Map<String, Object> state,
                                                 final Event event);

    /**
     * Creates a pending XDM shared state for this extension.
     * <ul>
     * 	 <li> If this extension has not previously published a shared state, shared state will be versioned at 0 </li>
     * 	 <li> If this extension has previously published a shared state, shared state will be versioned at the latest </li>
     * </ul>
     *
     * @param event The {@link Event} for which pending shared state is being set. Passing null will set the state for the next shared
     *              state version.
     * @return {@link SharedStateResolver} that should be called with the shared state data when it is ready
     */
    public abstract SharedStateResolver createPendingXDMSharedState(final Event event);

    /**
     * Gets the XDM shared state data for a specified extension. If the stateName extension populates multiple mixins in their shared state, all the data will be returned at once and it can be accessed using path discovery.
     *
     * @param extensionName extension name for which to retrieve data. See documentation for the list of available states.
     * @param event         the {@link Event} for which the state is being requested. Passing null will retrieve latest state available.
     * @param barrier       If true, the {@code EventHub} will only return {@code set} if extensionName has moved past event.
     * @param resolution    the {@link SharedStateResolution} to resolve for
     *                      return {@code SharedStateResult} for the requested extensionName and event
     */
    public abstract SharedStateResult getXDMSharedState(final String extensionName,
                                                        final Event event,
                                                        final boolean barrier,
                                                        final SharedStateResolution resolution);

    /**
     * Unregisters current extension.
     * <br>
     * This method executes asynchronously, unregistering the extension on the event hub thread. {@link Extension#onUnregistered}
     * method will be called at the end of this operation.
     *
     * @see Extension#onUnregistered()
     */
    public abstract void unregisterExtension();

    /**
     * Retrieves a count of historical events matching the provided requests.
     *
     * @param eventHistoryRequests an array of {@link EventHistoryRequest}s used to generate the hash and timeframe for the event lookup
     * @param enforceOrder         if `true`, consecutive lookups will use the oldest timestamp from the previous event as their from date
     * @param handler              the {@link EventHistoryResultHandler} for each provided request
     */
    public abstract void getHistoricalEvents(EventHistoryRequest[] eventHistoryRequests, boolean enforceOrder,
                                   EventHistoryResultHandler<Integer> handler);

    // Deprecated Methods

    /**
     * Registers a new event listener for current extension for the provided event type and source.
     * <p>
     * This method executes asynchronously, returning immediately and registering the provided listener on the event hub
     * thread. The provided {@link ExtensionListener}'s constructor will be called when the registration is completed.
     *
     * @param eventType              required parameter, the event type as a valid string (not null or empty)
     * @param eventSource            required parameter, the event source as a valid string (not null or empty)
     * @param extensionListenerClass required parameter, the listener class which extends the {@link ExtensionListener} parent class
     * @param errorCallback          optional {@link ExtensionErrorCallback} which will be called if any error occurs during registration
     * @param <T>                    type of current event listener
     * @return {@code boolean} indicating the listener registration status
     * @deprecated Use {@link ExtensionApi#registerEventListener(String, String, ExtensionEventListener)}}
     */
    @Deprecated
    public abstract <T extends ExtensionListener> boolean registerEventListener(final String eventType,
                                                                                final String eventSource,
                                                                                final Class<T> extensionListenerClass,
                                                                                final ExtensionErrorCallback<ExtensionError> errorCallback);

    /**
     * Registers a new wildcard event listener for the current extension. This listener will receive all events that are
     * dispatched by the event hub.
     * <p>
     * You can register only one wildcard listener for your extension. If this method is called multiple times, the
     * the existing wildcard listener will be unregistered before the new listener is registered.
     * <p>
     * This method executes asynchronously, returning immediately and registering the provided listener on the event hub
     * thread. The provided {@link ExtensionListener}'s constructor will be called when the registration is completed.
     * <p>
     * A wildcard listener is intended for debugging purposes only and it is strongly recommended to not use it
     * in a production environment.
     *
     * @param extensionListenerClass required parameter, the listener class which extends the {@link ExtensionListener} parent class
     * @param errorCallback          optional {@link ExtensionErrorCallback} which will be called if any error occurs during registration
     * @param <T>                    type of current event listener
     * @return {@code boolean} indicating the listener registration status
     * @deprecated Use {@link ExtensionApi#registerEventListener(String, String, ExtensionEventListener)}}
     */
    @Deprecated
    public abstract <T extends ExtensionListener> boolean registerWildcardListener(
            final Class<T> extensionListenerClass,
            final ExtensionErrorCallback<ExtensionError> errorCallback);

    /**
     * Called by extension to set a shared state for itself. Usually called from a listener during event processing.
     *
     * @param state         {@code Map<String, Object>} representing current state of this extension. Passing null will set the extension's
     *                      shared state on pending until it is resolved. Another call with non-null state is expected in order
     *                      to resolve this share state.
     * @param event         The {@link Event} for which the state is being set. Passing null will set the state for the next shared
     *                      state version.
     * @param errorCallback optional {@link ExtensionErrorCallback} which will be called if an error occurred
     * @return {@code boolean} indicating if the shared state was successfully set
     * @deprecated Use {@link ExtensionApi#createSharedState(Map, Event)} and {@link ExtensionApi#createPendingSharedState(Event)}
     */
    @Deprecated
    public abstract boolean setSharedEventState(final Map<String, Object> state, final Event event,
                                                final ExtensionErrorCallback<ExtensionError> errorCallback);

    /**
     * Called by extension to set an XDM shared state for itself. Usually called from a listener during event processing.
     * The state passed to this API needs to be mapped to known XDM mixins.
     * If an extension uses multiple mixins, the current data for all of them should be provided when the XDM shared state is set.
     *
     * @param state         {@code Map<String, Object>} representing current XDM state of this extension. Passing null will set the extension's
     *                      XDM shared state on pending until it is resolved. Another call with non-null state is expected in order
     *                      to resolve this share state.
     * @param event         The {@link Event} for which the state is being set. Passing null will set the state for the next shared
     *                      state version.
     * @param errorCallback optional {@link ExtensionErrorCallback} which will be called if an error occurred
     * @return {@code boolean} indicating if the XDM shared state was successfully set
     * @deprecated Use {@link ExtensionApi#createXDMSharedState(Map, Event)} and {@link ExtensionApi#createPendingXDMSharedState(Event)}
     */
    @Deprecated
    public abstract boolean setXDMSharedEventState(final Map<String, Object> state, final Event event,
                                                   final ExtensionErrorCallback<ExtensionError> errorCallback);

    /**
     * Called by extension to get another extension's shared state. Usually called from a listener during event processing.
     *
     * @param stateName     extension name for which to retrieve data. See documentation for the list of available states
     * @param event         the {@link Event} for which the state is being requested. Passing null will retrieve latest state available.
     * @param errorCallback optional {@link ExtensionErrorCallback} which will be called if an error occurred or if {@code stateName} is null
     * @return {@code Map<String, Object>} containing shared state data at that version. Returns null if state does not exists,
     * is PENDING, or an error is returned in the {@code errorCallback}
     * @deprecated Use {@link ExtensionApi#getSharedState(String, Event, boolean, SharedStateResolution)}
     */
    @Deprecated
    public abstract Map<String, Object> getSharedEventState(final String stateName, final Event event,
                                                            final ExtensionErrorCallback<ExtensionError> errorCallback);


    /**
     * Called by extension to get another extension's XDM shared state. Usually called from a listener during event processing.
     * If the {@code stateName} extension populates multiple mixins in their shared state, all the data will be returned at once and it can be accessed using path discovery.
     *
     * @param stateName     extension name for which to retrieve data. See documentation for the list of available states
     * @param event         the {@link Event} for which the state is being requested. Passing null will retrieve latest state available.
     * @param errorCallback optional {@link ExtensionErrorCallback} which will be called if an error occurred or if {@code stateName} is null
     * @return {@code Map<String, Object>} containing XDM shared state data at that version. Returns null if state does not exists,
     * is PENDING, or an error is returned in the {@code errorCallback}
     * @deprecated Use {@link ExtensionApi#getXDMSharedState(String, Event, boolean, SharedStateResolution)}
     */
    @Deprecated
    public abstract Map<String, Object> getXDMSharedEventState(final String stateName, final Event event,
                                                               final ExtensionErrorCallback<ExtensionError> errorCallback);

    /**
     * Called by extension to clear XDM shared state it has previously set. Usually called during {@code Extension.onUnregistered()}.
     *
     * @param errorCallback optional {@link ExtensionErrorCallback} which will be called if an error occurred
     * @return {@code boolean} indicating if the shared states were successfully cleared
     * @see Extension#onUnregistered()
     */
    @Deprecated
    public abstract boolean clearXDMSharedEventStates(final ExtensionErrorCallback<ExtensionError> errorCallback);

    /**
     * Called by extension to clear all shared state it has previously set. Usually called during {@code Extension.onUnregistered()}.
     *
     * @param errorCallback optional {@link ExtensionErrorCallback} which will be called if an error occurred
     * @return {@code boolean} indicating if the shared states were successfully cleared
     * @see Extension#onUnregistered()
     */
    @Deprecated
    public abstract boolean clearSharedEventStates(final ExtensionErrorCallback<ExtensionError> errorCallback);

}<|MERGE_RESOLUTION|>--- conflicted
+++ resolved
@@ -11,7 +11,6 @@
 
 package com.adobe.marketing.mobile;
 
-import com.adobe.marketing.mobile.internal.eventhub.history.EventHistory;
 import com.adobe.marketing.mobile.internal.eventhub.history.EventHistoryRequest;
 import com.adobe.marketing.mobile.internal.eventhub.history.EventHistoryResultHandler;
 
@@ -22,26 +21,23 @@
  */
 public abstract class ExtensionApi {
 
-<<<<<<< HEAD
     /**
      * Registers a new event listener for current extension for the provided event type and source.
      *
      * @param eventType     required parameter, the event type as a valid string (not null or empty)
      * @param eventSource   required parameter, the event source as a valid string (not null or empty)
      * @param eventListener required parameter, the listener which extends the {@link ExtensionEventListener} interface
-     * @return a {@code boolean} indicating the listener registration status
-     */
-    public abstract boolean registerEventListener(final String eventType,
-                                                  final String eventSource,
-                                                  final ExtensionEventListener eventListener);
+     */
+    public abstract void registerEventListener(final String eventType,
+                                               final String eventSource,
+                                               final ExtensionEventListener eventListener);
 
     /**
      * Dispatches an `Event` to the `EventHub`
      *
      * @param event An Event to be dispatched to the {@code EventHub}
-     * @return a {@code boolean} indicating whether the event was successfully dispatched
-     */
-    public abstract boolean dispatch(final Event event);
+     */
+    public abstract void dispatch(final Event event);
 
     /**
      * Starts the `Event` queue for this extension
@@ -70,25 +66,6 @@
      */
     public abstract boolean createSharedState(final Map<String, Object> state,
                                               final Event event);
-=======
-	/**
-	 * Registers a new event listener for current extension for the provided event type and source.
-	 *
-	 * @param eventType required parameter, the event type as a valid string (not null or empty)
-	 * @param eventSource required parameter, the event source as a valid string (not null or empty)
-	 * @param eventListener required parameter, the listener which extends the {@link ExtensionEventListener} interface
-	 */
-	public abstract void registerEventListener(final String eventType,
-												  final String eventSource,
-												  final ExtensionEventListener eventListener);
-
-	/**
-	 * Dispatches an `Event` to the `EventHub`
-	 *
-	 * @param event An Event to be dispatched to the {@code EventHub}
-	 */
-	public abstract void dispatch(final Event event);
->>>>>>> 791777fc
 
     /**
      * Creates a pending shared state for this extension.
@@ -180,7 +157,7 @@
      * @param handler              the {@link EventHistoryResultHandler} for each provided request
      */
     public abstract void getHistoricalEvents(EventHistoryRequest[] eventHistoryRequests, boolean enforceOrder,
-                                   EventHistoryResultHandler<Integer> handler);
+                                             EventHistoryResultHandler<Integer> handler);
 
     // Deprecated Methods
 
