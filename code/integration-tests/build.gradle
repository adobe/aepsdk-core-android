plugins {
    id 'com.android.library'
    id 'org.jetbrains.kotlin.android'
}

android {
    compileSdk 32

    defaultConfig {
        minSdk 19
        targetSdk 32

        testInstrumentationRunner "androidx.test.runner.AndroidJUnitRunner"
        consumerProguardFiles "consumer-rules.pro"

        // The following argument makes the Android Test Orchestrator run its
        // "pm clear" command after each test invocation. This command ensures
        // that the app's state is completely cleared between tests.
        testInstrumentationRunnerArguments clearPackageData: 'true'
    }

    buildTypes {
        release {
            minifyEnabled false
            proguardFiles getDefaultProguardFile('proguard-android-optimize.txt'), 'proguard-rules.pro'
        }
    }
    compileOptions {
        sourceCompatibility JavaVersion.VERSION_1_8
        targetCompatibility JavaVersion.VERSION_1_8
    }
    kotlinOptions {
        jvmTarget = '1.8'
    }
    testOptions {
        execution 'ANDROIDX_TEST_ORCHESTRATOR'
    }
}

dependencies {

    implementation 'androidx.core:core-ktx:1.8.0'
    implementation 'androidx.appcompat:appcompat:1.4.2'
    implementation project(path: ':android-core-library')
    implementation project(path: ':android-signal-library')
    implementation project(path: ':android-identity-library')
<<<<<<< HEAD
=======
//    implementation project(path: ':android-signal-library')
>>>>>>> 59a3e40e
//    implementation project(path: ':android-lifecycle-library')

    testImplementation 'junit:junit:4.13.2'
    androidTestImplementation 'androidx.test.ext:junit:1.1.3'
    androidTestImplementation 'androidx.test.espresso:espresso-core:3.4.0'

    androidTestImplementation 'androidx.test:runner:1.4.0'
    androidTestUtil 'androidx.test:orchestrator:1.4.1'
}<|MERGE_RESOLUTION|>--- conflicted
+++ resolved
@@ -44,11 +44,7 @@
     implementation project(path: ':android-core-library')
     implementation project(path: ':android-signal-library')
     implementation project(path: ':android-identity-library')
-<<<<<<< HEAD
-=======
-//    implementation project(path: ':android-signal-library')
->>>>>>> 59a3e40e
-//    implementation project(path: ':android-lifecycle-library')
+    implementation project(path: ':android-lifecycle-library')
 
     testImplementation 'junit:junit:4.13.2'
     androidTestImplementation 'androidx.test.ext:junit:1.1.3'
